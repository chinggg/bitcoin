--- conflicted
+++ resolved
@@ -373,7 +373,51 @@
         <translation>&amp;O %1</translation>
     </message>
     <message>
-<<<<<<< HEAD
+        <location filename="../bitcoingui.cpp" line="246"/>
+        <source>Modify configuration options for bitcoin</source>
+        <translation>Upraviť možnosti nastavenia pre bitcoin</translation>
+    </message>
+    <message>
+        <location filename="../bitcoingui.cpp" line="248"/>
+        <source>Show/Hide &amp;Bitcoin</source>
+        <translation type="unfinished"></translation>
+    </message>
+    <message>
+        <location filename="../bitcoingui.cpp" line="249"/>
+        <source>Show or hide the Bitcoin window</source>
+        <translation type="unfinished">Zobraziť okno Bitcoin</translation>
+    </message>
+    <message>
+        <location filename="../bitcoingui.cpp" line="251"/>
+        <source>Export the data in the current tab to a file</source>
+        <translation>Exportovať tento náhľad do súboru</translation>
+    </message>
+    <message>
+        <location filename="../bitcoingui.cpp" line="252"/>
+        <source>&amp;Encrypt Wallet</source>
+        <translation>&amp;Zašifrovať Peňaženku</translation>
+    </message>
+    <message>
+        <location filename="../bitcoingui.cpp" line="253"/>
+        <source>Encrypt or decrypt wallet</source>
+        <translation>Zašifrovať alebo dešifrovať peňaženku</translation>
+    </message>
+    <message>
+        <location filename="../bitcoingui.cpp" line="255"/>
+        <source>&amp;Backup Wallet</source>
+        <translation type="unfinished">&amp;Backup peňaženku</translation>
+    </message>
+    <message>
+        <location filename="../bitcoingui.cpp" line="256"/>
+        <source>Backup wallet to another location</source>
+        <translation>Zálohovať peňaženku na iné miesto</translation>
+    </message>
+    <message>
+        <location filename="../bitcoingui.cpp" line="826"/>
+        <source>Backup Failed</source>
+        <translation type="unfinished"></translation>
+    </message>
+    <message>
         <location filename="../bitcoingui.cpp" line="240"/>
         <source>Show information about Bitcoin</source>
         <translation>Zobraziť informácie o Bitcoin</translation>
@@ -394,46 +438,6 @@
         <translation>&amp;Možnosti...</translation>
     </message>
     <message>
-        <location filename="../bitcoingui.cpp" line="246"/>
-        <source>Modify configuration options for bitcoin</source>
-        <translation>Upraviť možnosti nastavenia pre bitcoin</translation>
-    </message>
-    <message>
-        <location filename="../bitcoingui.cpp" line="250"/>
-        <source>&amp;Export...</source>
-        <translation>&amp;Export...</translation>
-=======
-        <location filename="../bitcoingui.cpp" line="251"/>
-        <source>Show the Bitcoin window</source>
-        <translation>Zobraziť okno Bitcoin</translation>
-    </message>
-    <message>
-        <location filename="../bitcoingui.cpp" line="253"/>
-        <source>Export the data in the current tab to a file</source>
-        <translation>Exportovať tento náhľad do súboru</translation>
->>>>>>> 423cece2
-    </message>
-    <message>
-        <location filename="../bitcoingui.cpp" line="252"/>
-        <source>&amp;Encrypt Wallet</source>
-        <translation>&amp;Zašifrovať Peňaženku</translation>
-    </message>
-    <message>
-<<<<<<< HEAD
-        <location filename="../bitcoingui.cpp" line="253"/>
-        <source>Encrypt or decrypt wallet</source>
-        <translation>Zašifrovať alebo dešifrovať peňaženku</translation>
-    </message>
-    <message>
-        <location filename="../bitcoingui.cpp" line="255"/>
-=======
-        <location filename="../bitcoingui.cpp" line="257"/>
->>>>>>> 423cece2
-        <source>&amp;Backup Wallet</source>
-        <translation type="unfinished">&amp;Backup peňaženku</translation>
-    </message>
-    <message>
-<<<<<<< HEAD
         <location filename="../bitcoingui.cpp" line="257"/>
         <source>&amp;Change Passphrase</source>
         <translation>&amp;Zmena Hesla</translation>
@@ -449,39 +453,73 @@
         <translation>&amp;Súbor</translation>
     </message>
     <message>
-        <location filename="../bitcoingui.cpp" line="290"/>
-        <source>&amp;Settings</source>
-        <translation>&amp;Nastavenia</translation>
-    </message>
-    <message>
-        <location filename="../bitcoingui.cpp" line="296"/>
-        <source>&amp;Help</source>
-        <translation>&amp;Pomoc</translation>
-    </message>
-    <message>
-        <location filename="../bitcoingui.cpp" line="303"/>
-        <source>Tabs toolbar</source>
-        <translation>Lišta záložiek</translation>
-    </message>
-    <message>
         <location filename="../bitcoingui.cpp" line="314"/>
         <source>Actions toolbar</source>
         <translation>Lišta aktvivít</translation>
     </message>
     <message>
-        <location filename="../bitcoingui.cpp" line="327"/>
-        <source>[testnet]</source>
-        <translation>[testovacia sieť]</translation>
-    </message>
-    <message>
         <location filename="../bitcoingui.cpp" line="391"/>
         <source>Bitcoin client</source>
         <translation type="unfinished"></translation>
     </message>
-    <message>
-        <location filename="../bitcoingui.cpp" line="418"/>
-        <source>bitcoin-qt</source>
-        <translation>bitcoin-qt</translation>
+    <message numerus="yes">
+        <location filename="../bitcoingui.cpp" line="508"/>
+        <source>~%n block(s) remaining</source>
+        <translation type="unfinished">
+            <numerusform></numerusform>
+            <numerusform></numerusform>
+            <numerusform></numerusform>
+        </translation>
+    </message>
+    <message>
+        <location filename="../bitcoingui.cpp" line="519"/>
+        <source>Downloaded %1 of %2 blocks of transaction history (%3% done).</source>
+        <translation type="unfinished">Stiahnutých %1 (of %2) blokov transakčnej histórie (%3% done).</translation>
+    </message>
+    <message>
+        <location filename="../bitcoingui.cpp" line="531"/>
+        <source>Downloaded %1 blocks of transaction history.</source>
+        <translation>Stiahnutých %1 blokov transakčnej histórie</translation>
+    </message>
+    <message>
+        <location filename="../bitcoingui.cpp" line="564"/>
+        <source>Up to date</source>
+        <translation>Aktualizovaný</translation>
+    </message>
+    <message>
+        <location filename="../bitcoingui.cpp" line="577"/>
+        <source>Last received block was generated %1.</source>
+        <translation>Posledný prijatý blok bol generovaný %1.</translation>
+    </message>
+    <message>
+        <location filename="../bitcoingui.cpp" line="665"/>
+        <source>Sent transaction</source>
+        <translation>Odoslané transakcie</translation>
+    </message>
+    <message>
+        <location filename="../bitcoingui.cpp" line="666"/>
+        <source>Incoming transaction</source>
+        <translation>Prijaté transakcie</translation>
+    </message>
+    <message>
+        <location filename="../bitcoingui.cpp" line="792"/>
+        <source>Wallet is &lt;b&gt;encrypted&lt;/b&gt; and currently &lt;b&gt;unlocked&lt;/b&gt;</source>
+        <translation>Peňaženka je &lt;b&gt;zašifrovaná&lt;/b&gt; a momentálne &lt;b&gt;odomknutá&lt;/b&gt;</translation>
+    </message>
+    <message>
+        <location filename="../bitcoingui.cpp" line="800"/>
+        <source>Wallet is &lt;b&gt;encrypted&lt;/b&gt; and currently &lt;b&gt;locked&lt;/b&gt;</source>
+        <translation>Peňaženka je &lt;b&gt;zašifrovaná&lt;/b&gt; a momentálne &lt;b&gt;zamknutá&lt;/b&gt;</translation>
+    </message>
+    <message>
+        <location filename="../bitcoingui.cpp" line="823"/>
+        <source>Wallet Data (*.dat)</source>
+        <translation type="unfinished"></translation>
+    </message>
+    <message>
+        <location filename="../bitcoingui.cpp" line="826"/>
+        <source>There was an error trying to save the wallet data to the new location.</source>
+        <translation>Nastala chyba pri pokuse uložiť peňaženku na nové miesto.</translation>
     </message>
     <message numerus="yes">
         <location filename="../bitcoingui.cpp" line="482"/>
@@ -491,61 +529,6 @@
             <numerusform>%n aktívne spojenia v Bitcoin sieti</numerusform>
             <numerusform>%n aktívnych spojení v Bitconi sieti</numerusform>
         </translation>
-=======
-        <location filename="../bitcoingui.cpp" line="258"/>
-        <source>Backup wallet to another location</source>
-        <translation>Zálohovať peňaženku na iné miesto</translation>
-    </message>
-    <message>
-        <location filename="../bitcoingui.cpp" line="809"/>
-        <source>Backup Failed</source>
-        <translation type="unfinished"></translation>
-    </message>
-    <message>
-        <location filename="../bitcoingui.cpp" line="242"/>
-        <source>Show information about Bitcoin</source>
-        <translation>Zobraziť informácie o Bitcoin</translation>
-    </message>
-    <message>
-        <location filename="../bitcoingui.cpp" line="244"/>
-        <source>About &amp;Qt</source>
-        <translation>O &amp;Qt</translation>
-    </message>
-    <message>
-        <location filename="../bitcoingui.cpp" line="245"/>
-        <source>Show information about Qt</source>
-        <translation>Zobrazit informácie o Qt</translation>
-    </message>
-    <message>
-        <location filename="../bitcoingui.cpp" line="247"/>
-        <source>&amp;Options...</source>
-        <translation>&amp;Možnosti...</translation>
-    </message>
-    <message>
-        <location filename="../bitcoingui.cpp" line="259"/>
-        <source>&amp;Change Passphrase</source>
-        <translation>&amp;Zmena Hesla</translation>
->>>>>>> 423cece2
-    </message>
-    <message numerus="yes">
-        <location filename="../bitcoingui.cpp" line="508"/>
-        <source>~%n block(s) remaining</source>
-        <translation type="unfinished">
-            <numerusform></numerusform>
-            <numerusform></numerusform>
-            <numerusform></numerusform>
-        </translation>
-    </message>
-    <message>
-<<<<<<< HEAD
-        <location filename="../bitcoingui.cpp" line="519"/>
-        <source>Downloaded %1 of %2 blocks of transaction history (%3% done).</source>
-        <translation type="unfinished">Stiahnutých %1 (of %2) blokov transakčnej histórie (%3% done).</translation>
-=======
-        <location filename="../bitcoingui.cpp" line="501"/>
-        <source>Downloaded %1 blocks of transaction history.</source>
-        <translation>Stiahnutých %1 blokov transakčnej histórie</translation>
->>>>>>> 423cece2
     </message>
     <message numerus="yes">
         <location filename="../bitcoingui.cpp" line="546"/>
@@ -566,15 +549,6 @@
         </translation>
     </message>
     <message numerus="yes">
-        <location filename="../bitcoingui.cpp" line="554"/>
-        <source>%n hour(s) ago</source>
-        <translation>
-            <numerusform>pred hodinou</numerusform>
-            <numerusform>pred %n hodinami</numerusform>
-            <numerusform>pred %n hodinami</numerusform>
-        </translation>
-    </message>
-    <message numerus="yes">
         <location filename="../bitcoingui.cpp" line="558"/>
         <source>%n day(s) ago</source>
         <translation>
@@ -584,44 +558,9 @@
         </translation>
     </message>
     <message>
-        <location filename="../bitcoingui.cpp" line="564"/>
-        <source>Up to date</source>
-        <translation>Aktualizovaný</translation>
-    </message>
-    <message>
-<<<<<<< HEAD
-        <location filename="../bitcoingui.cpp" line="577"/>
-=======
-        <location filename="../bitcoingui.cpp" line="539"/>
+        <location filename="../bitcoingui.cpp" line="569"/>
         <source>Catching up...</source>
         <translation>Sťahujem...</translation>
-    </message>
-    <message>
-        <location filename="../bitcoingui.cpp" line="547"/>
->>>>>>> 423cece2
-        <source>Last received block was generated %1.</source>
-        <translation>Posledný prijatý blok bol generovaný %1.</translation>
-    </message>
-    <message>
-<<<<<<< HEAD
-        <location filename="../bitcoingui.cpp" line="638"/>
-        <source>Sending...</source>
-        <translation>Odosielanie...</translation>
-=======
-        <location filename="../bitcoingui.cpp" line="616"/>
-        <source>This transaction is over the size limit.  You can still send it for a fee of %1, which goes to the nodes that process your transaction and helps to support the network.  Do you want to pay the fee?</source>
-        <translation>Veľkosť tejto transakcie prekračuje limit. Stále ju však môžete odoslať za poplatok %1 ktorý bude pripísaný uzlu spracúvajúcemu vašu transakciu. Chcete zaplatiť poplatok?</translation>
->>>>>>> 423cece2
-    </message>
-    <message>
-        <location filename="../bitcoingui.cpp" line="665"/>
-        <source>Sent transaction</source>
-        <translation>Odoslané transakcie</translation>
-    </message>
-    <message>
-        <location filename="../bitcoingui.cpp" line="666"/>
-        <source>Incoming transaction</source>
-        <translation>Prijaté transakcie</translation>
     </message>
     <message>
         <location filename="../bitcoingui.cpp" line="667"/>
@@ -635,50 +574,24 @@
 Typ: %3
 Adresa: %4</translation>
     </message>
-    <message>
-<<<<<<< HEAD
-        <location filename="../bitcoingui.cpp" line="792"/>
-        <source>Wallet is &lt;b&gt;encrypted&lt;/b&gt; and currently &lt;b&gt;unlocked&lt;/b&gt;</source>
-        <translation>Peňaženka je &lt;b&gt;zašifrovaná&lt;/b&gt; a momentálne &lt;b&gt;odomknutá&lt;/b&gt;</translation>
-    </message>
-    <message>
-        <location filename="../bitcoingui.cpp" line="800"/>
-=======
-        <location filename="../bitcoingui.cpp" line="783"/>
->>>>>>> 423cece2
-        <source>Wallet is &lt;b&gt;encrypted&lt;/b&gt; and currently &lt;b&gt;locked&lt;/b&gt;</source>
-        <translation>Peňaženka je &lt;b&gt;zašifrovaná&lt;/b&gt; a momentálne &lt;b&gt;zamknutá&lt;/b&gt;</translation>
-    </message>
-    <message>
-<<<<<<< HEAD
-        <location filename="../bitcoingui.cpp" line="826"/>
-        <source>Backup Failed</source>
-        <translation type="unfinished"></translation>
-    </message>
-    <message>
-        <location filename="../bitcoingui.cpp" line="251"/>
-        <source>Export the data in the current tab to a file</source>
-        <translation>Exportovať tento náhľad do súboru</translation>
-    </message>
-    <message>
-        <location filename="../bitcoingui.cpp" line="248"/>
-        <source>Show/Hide &amp;Bitcoin</source>
-        <translation type="unfinished"></translation>
-    </message>
-    <message>
-        <location filename="../bitcoingui.cpp" line="249"/>
-        <source>Show or hide the Bitcoin window</source>
-        <translation type="unfinished">Zobraziť okno Bitcoin</translation>
-    </message>
-    <message>
-        <location filename="../bitcoingui.cpp" line="256"/>
-        <source>Backup wallet to another location</source>
-        <translation>Zálohovať peňaženku na iné miesto</translation>
-    </message>
-    <message>
-        <location filename="../bitcoingui.cpp" line="569"/>
-        <source>Catching up...</source>
-        <translation>Sťahujem...</translation>
+    <message numerus="yes">
+        <location filename="../bitcoingui.cpp" line="554"/>
+        <source>%n hour(s) ago</source>
+        <translation>
+            <numerusform>pred hodinou</numerusform>
+            <numerusform>pred %n hodinami</numerusform>
+            <numerusform>pred %n hodinami</numerusform>
+        </translation>
+    </message>
+    <message>
+        <location filename="../bitcoingui.cpp" line="250"/>
+        <source>&amp;Export...</source>
+        <translation>&amp;Export...</translation>
+    </message>
+    <message>
+        <location filename="../bitcoingui.cpp" line="823"/>
+        <source>Backup Wallet</source>
+        <translation>Zálohovať peňaženku</translation>
     </message>
     <message>
         <location filename="../bitcoingui.cpp" line="633"/>
@@ -686,122 +599,34 @@
         <translation>Veľkosť tejto transakcie prekračuje limit. Stále ju však môžete odoslať za poplatok %1 ktorý bude pripísaný uzlu spracúvajúcemu vašu transakciu. Chcete zaplatiť poplatok?</translation>
     </message>
     <message>
-        <location filename="../bitcoingui.cpp" line="823"/>
-        <source>Wallet Data (*.dat)</source>
-        <translation type="unfinished"></translation>
-    </message>
-    <message>
-        <location filename="../bitcoingui.cpp" line="826"/>
-        <source>There was an error trying to save the wallet data to the new location.</source>
-        <translation>Nastala chyba pri pokuse uložiť peňaženku na nové miesto.</translation>
-    </message>
-    <message>
-        <location filename="../bitcoingui.cpp" line="823"/>
-=======
-        <location filename="../bitcoingui.cpp" line="806"/>
-        <source>Wallet Data (*.dat)</source>
-        <translation type="unfinished"></translation>
-    </message>
-    <message>
-        <location filename="../bitcoingui.cpp" line="809"/>
-        <source>There was an error trying to save the wallet data to the new location.</source>
-        <translation>Nastala chyba pri pokuse uložiť peňaženku na nové miesto.</translation>
-    </message>
-    <message>
-        <location filename="../bitcoingui.cpp" line="248"/>
-        <source>Modify configuration options for bitcoin</source>
-        <translation>Upraviť možnosti nastavenia pre bitcoin</translation>
-    </message>
-    <message>
-        <location filename="../bitcoingui.cpp" line="250"/>
-        <source>Open &amp;Bitcoin</source>
-        <translation>Otvoriť &amp;Bitcoin</translation>
-    </message>
-    <message>
-        <location filename="../bitcoingui.cpp" line="252"/>
-        <source>&amp;Export...</source>
-        <translation>&amp;Export...</translation>
-    </message>
-    <message>
-        <location filename="../bitcoingui.cpp" line="255"/>
-        <source>Encrypt or decrypt wallet</source>
-        <translation>Zašifrovať alebo dešifrovať peňaženku</translation>
-    </message>
-    <message>
-        <location filename="../bitcoingui.cpp" line="260"/>
-        <source>Change the passphrase used for wallet encryption</source>
-        <translation>Zmeniť heslo použité na šifrovanie peňaženky</translation>
-    </message>
-    <message>
-        <location filename="../bitcoingui.cpp" line="283"/>
-        <source>&amp;File</source>
-        <translation>&amp;Súbor</translation>
-    </message>
-    <message>
-        <location filename="../bitcoingui.cpp" line="292"/>
+        <location filename="../bitcoingui.cpp" line="290"/>
         <source>&amp;Settings</source>
         <translation>&amp;Nastavenia</translation>
     </message>
     <message>
-        <location filename="../bitcoingui.cpp" line="298"/>
+        <location filename="../bitcoingui.cpp" line="296"/>
         <source>&amp;Help</source>
         <translation>&amp;Pomoc</translation>
     </message>
     <message>
-        <location filename="../bitcoingui.cpp" line="305"/>
+        <location filename="../bitcoingui.cpp" line="303"/>
         <source>Tabs toolbar</source>
         <translation>Lišta záložiek</translation>
     </message>
     <message>
-        <location filename="../bitcoingui.cpp" line="316"/>
-        <source>Actions toolbar</source>
-        <translation>Lišta aktvivít</translation>
-    </message>
-    <message>
-        <location filename="../bitcoingui.cpp" line="329"/>
+        <location filename="../bitcoingui.cpp" line="327"/>
         <source>[testnet]</source>
         <translation>[testovacia sieť]</translation>
     </message>
     <message>
-        <location filename="../bitcoingui.cpp" line="775"/>
-        <source>Wallet is &lt;b&gt;encrypted&lt;/b&gt; and currently &lt;b&gt;unlocked&lt;/b&gt;</source>
-        <translation>Peňaženka je &lt;b&gt;zašifrovaná&lt;/b&gt; a momentálne &lt;b&gt;odomknutá&lt;/b&gt;</translation>
-    </message>
-    <message>
-        <location filename="../bitcoingui.cpp" line="421"/>
+        <location filename="../bitcoingui.cpp" line="418"/>
         <source>bitcoin-qt</source>
         <translation>bitcoin-qt</translation>
     </message>
-    <message numerus="yes">
-        <location filename="../bitcoingui.cpp" line="463"/>
-        <source>%n active connection(s) to Bitcoin network</source>
-        <translation>
-            <numerusform>%n aktívne spojenie v Bitcoin sieti</numerusform>
-            <numerusform>%n aktívne spojenia v Bitcoin sieti</numerusform>
-            <numerusform>%n aktívnych spojení v Bitconi sieti</numerusform>
-        </translation>
-    </message>
-    <message>
-        <location filename="../bitcoingui.cpp" line="489"/>
-        <source>Downloaded %1 of %2 blocks of transaction history.</source>
-        <translation type="unfinished">Stiahnutých %1 (of %2) blokov transakčnej histórie</translation>
-    </message>
-    <message>
-        <location filename="../bitcoingui.cpp" line="806"/>
->>>>>>> 423cece2
-        <source>Backup Wallet</source>
-        <translation>Zálohovať peňaženku</translation>
-    </message>
-    <message>
-<<<<<<< HEAD
-        <location filename="../bitcoingui.cpp" line="531"/>
-        <source>Downloaded %1 blocks of transaction history.</source>
-        <translation>Stiahnutých %1 blokov transakčnej histórie</translation>
-=======
-        <location filename="../bitcoingui.cpp" line="621"/>
+    <message>
+        <location filename="../bitcoingui.cpp" line="638"/>
         <source>Sending...</source>
         <translation>Odosielanie...</translation>
->>>>>>> 423cece2
     </message>
     <message>
         <location filename="../bitcoin.cpp" line="127"/>
@@ -875,35 +700,30 @@
         <translation>Nová adresa pre odoslanie</translation>
     </message>
     <message>
+        <location filename="../editaddressdialog.cpp" line="27"/>
+        <source>Edit receiving address</source>
+        <translation>Upraviť prijímacie adresy</translation>
+    </message>
+    <message>
+        <location filename="../editaddressdialog.cpp" line="91"/>
+        <source>The entered address &quot;%1&quot; is already in the address book.</source>
+        <translation>Vložená adresa &quot;%1&quot; sa už nachádza v adresári.</translation>
+    </message>
+    <message>
+        <location filename="../editaddressdialog.cpp" line="96"/>
+        <source>The entered address &quot;%1&quot; is not a valid bitcoin address.</source>
+        <translation>Vložená adresa &quot;%1&quot; nieje platnou adresou bitcoin.</translation>
+    </message>
+    <message>
+        <location filename="../editaddressdialog.cpp" line="101"/>
+        <source>Could not unlock wallet.</source>
+        <translation>Nepodarilo sa odomknúť peňaženku.</translation>
+    </message>
+    <message>
         <location filename="../editaddressdialog.cpp" line="106"/>
         <source>New key generation failed.</source>
         <translation>Generovanie nového kľúča zlyhalo.</translation>
     </message>
-    <message>
-        <location filename="../editaddressdialog.cpp" line="27"/>
-        <source>Edit receiving address</source>
-        <translation>Upraviť prijímacie adresy</translation>
-    </message>
-    <message>
-        <location filename="../editaddressdialog.cpp" line="106"/>
-        <source>New key generation failed.</source>
-        <translation>Generovanie nového kľúča zlyhalo.</translation>
-    </message>
-    <message>
-        <location filename="../editaddressdialog.cpp" line="91"/>
-        <source>The entered address &quot;%1&quot; is already in the address book.</source>
-        <translation>Vložená adresa &quot;%1&quot; sa už nachádza v adresári.</translation>
-    </message>
-    <message>
-        <location filename="../editaddressdialog.cpp" line="96"/>
-        <source>The entered address &quot;%1&quot; is not a valid bitcoin address.</source>
-        <translation>Vložená adresa &quot;%1&quot; nieje platnou adresou bitcoin.</translation>
-    </message>
-    <message>
-        <location filename="../editaddressdialog.cpp" line="101"/>
-        <source>Could not unlock wallet.</source>
-        <translation>Nepodarilo sa odomknúť peňaženku.</translation>
-    </message>
 </context>
 <context>
     <name>MainOptionsPage</name>
@@ -918,6 +738,11 @@
         <translation>Automaticky spustiť Bitcoin po zapnutí počítača</translation>
     </message>
     <message>
+        <location filename="../optionsdialog.cpp" line="176"/>
+        <source>&amp;Minimize to the tray instead of the taskbar</source>
+        <translation>Zobraziť len ikonu na lište po minimalizovaní okna.</translation>
+    </message>
+    <message>
         <location filename="../optionsdialog.cpp" line="177"/>
         <source>Show only a tray icon after minimizing the window</source>
         <translation>Zobraziť len ikonu na lište po minimalizovaní okna.</translation>
@@ -936,11 +761,6 @@
         <location filename="../optionsdialog.cpp" line="180"/>
         <source>M&amp;inimize on close</source>
         <translation>M&amp;inimalizovať pri zavretí</translation>
-    </message>
-    <message>
-        <location filename="../optionsdialog.cpp" line="176"/>
-        <source>&amp;Minimize to the tray instead of the taskbar</source>
-        <translation>Zobraziť len ikonu na lište po minimalizovaní okna.</translation>
     </message>
     <message>
         <location filename="../optionsdialog.cpp" line="181"/>
@@ -1078,15 +898,15 @@
         <translation>%1 nieje platná adresa.</translation>
     </message>
     <message>
+        <location filename="../messagepage.cpp" line="101"/>
+        <source>Sign failed</source>
+        <translation>Podpisovanie neúspešné</translation>
+    </message>
+    <message>
         <location filename="../messagepage.cpp" line="89"/>
         <source>Private key for %1 is not available.</source>
         <translation>Súkromný kľúč pre %1 nieje k dispozícii.</translation>
     </message>
-    <message>
-        <location filename="../messagepage.cpp" line="101"/>
-        <source>Sign failed</source>
-        <translation>Podpisovanie neúspešné</translation>
-    </message>
 </context>
 <context>
     <name>OptionsDialog</name>
@@ -1109,107 +929,87 @@
 <context>
     <name>OverviewPage</name>
     <message>
-<<<<<<< HEAD
+        <location filename="../forms/overviewpage.ui" line="124"/>
+        <source>&lt;b&gt;Recent transactions&lt;/b&gt;</source>
+        <translation>&lt;b&gt;Nedávne transakcie&lt;/b&gt;</translation>
+    </message>
+    <message>
+        <location filename="../overviewpage.cpp" line="103"/>
+        <source>Your current balance</source>
+        <translation>Váš súčasný zostatok</translation>
+    </message>
+    <message>
+        <location filename="../overviewpage.cpp" line="108"/>
+        <source>Total of transactions that have yet to be confirmed, and do not yet count toward the current balance</source>
+        <translation>Suma transakcií ktoré ešte neboli potvrdené a nezapočítavaju sa do celkového zostatku.</translation>
+    </message>
+    <message>
+        <location filename="../forms/overviewpage.ui" line="14"/>
+        <source>Form</source>
+        <translation>Forma</translation>
+    </message>
+    <message>
+        <location filename="../forms/overviewpage.ui" line="40"/>
+        <source>Balance:</source>
+        <translation>Zostatok:</translation>
+    </message>
+    <message>
+        <location filename="../forms/overviewpage.ui" line="54"/>
+        <source>Number of transactions:</source>
+        <translation>Počet transakcií:</translation>
+    </message>
+    <message>
+        <location filename="../forms/overviewpage.ui" line="61"/>
+        <source>0</source>
+        <translation>0</translation>
+    </message>
+    <message>
+        <location filename="../forms/overviewpage.ui" line="68"/>
+        <source>Unconfirmed:</source>
+        <translation>Nepotvrdené:</translation>
+    </message>
+    <message>
+        <location filename="../forms/overviewpage.ui" line="88"/>
+        <source>Wallet</source>
+        <translation>Peňaženka</translation>
+    </message>
+    <message>
         <location filename="../overviewpage.cpp" line="111"/>
         <source>Total number of transactions in wallet</source>
         <translation>Celkový počet transakcií v peňaženke</translation>
     </message>
-    <message>
-        <location filename="../forms/overviewpage.ui" line="14"/>
-        <source>Form</source>
-        <translation>Forma</translation>
-    </message>
-    <message>
-        <location filename="../forms/overviewpage.ui" line="40"/>
-        <source>Balance:</source>
-        <translation>Zostatok:</translation>
-    </message>
-    <message>
-        <location filename="../forms/overviewpage.ui" line="54"/>
-        <source>Number of transactions:</source>
-        <translation>Počet transakcií:</translation>
-    </message>
-    <message>
-        <location filename="../forms/overviewpage.ui" line="61"/>
-        <source>0</source>
-        <translation>0</translation>
-    </message>
-    <message>
-=======
->>>>>>> 423cece2
-        <location filename="../forms/overviewpage.ui" line="68"/>
-        <source>Unconfirmed:</source>
-        <translation>Nepotvrdené:</translation>
-    </message>
-    <message>
-        <location filename="../forms/overviewpage.ui" line="14"/>
-        <source>Form</source>
-        <translation>Forma</translation>
-    </message>
-    <message>
-        <location filename="../forms/overviewpage.ui" line="88"/>
-        <source>Wallet</source>
-        <translation>Peňaženka</translation>
-    </message>
-    <message>
-        <location filename="../forms/overviewpage.ui" line="124"/>
-        <source>&lt;b&gt;Recent transactions&lt;/b&gt;</source>
-        <translation>&lt;b&gt;Nedávne transakcie&lt;/b&gt;</translation>
-    </message>
-    <message>
-        <location filename="../overviewpage.cpp" line="103"/>
-        <source>Your current balance</source>
-        <translation>Váš súčasný zostatok</translation>
-    </message>
-    <message>
-        <location filename="../overviewpage.cpp" line="108"/>
-        <source>Total of transactions that have yet to be confirmed, and do not yet count toward the current balance</source>
-        <translation>Suma transakcií ktoré ešte neboli potvrdené a nezapočítavaju sa do celkového zostatku.</translation>
-    </message>
-<<<<<<< HEAD
-=======
-    <message>
-        <location filename="../forms/overviewpage.ui" line="61"/>
-        <source>0</source>
-        <translation>0</translation>
-    </message>
-    <message>
-        <location filename="../overviewpage.cpp" line="111"/>
-        <source>Total number of transactions in wallet</source>
-        <translation>Celkový počet transakcií v peňaženke</translation>
-    </message>
-    <message>
-        <location filename="../forms/overviewpage.ui" line="40"/>
-        <source>Balance:</source>
-        <translation>Zostatok:</translation>
-    </message>
-    <message>
-        <location filename="../forms/overviewpage.ui" line="54"/>
-        <source>Number of transactions:</source>
-        <translation>Počet transakcií:</translation>
-    </message>
->>>>>>> 423cece2
 </context>
 <context>
     <name>QRCodeDialog</name>
     <message>
-<<<<<<< HEAD
-=======
+        <location filename="../forms/qrcodedialog.ui" line="70"/>
+        <source>Amount:</source>
+        <translation>Suma:</translation>
+    </message>
+    <message>
+        <location filename="../forms/qrcodedialog.ui" line="121"/>
+        <source>Label:</source>
+        <translation>Popis:</translation>
+    </message>
+    <message>
+        <location filename="../forms/qrcodedialog.ui" line="144"/>
+        <source>Message:</source>
+        <translation>Správa:</translation>
+    </message>
+    <message>
         <location filename="../forms/qrcodedialog.ui" line="55"/>
         <source>Request Payment</source>
         <translation>Vyžiadať platbu</translation>
     </message>
     <message>
->>>>>>> 423cece2
         <location filename="../forms/qrcodedialog.ui" line="32"/>
         <source>QR Code</source>
         <translation>QR kód</translation>
     </message>
     <message>
-<<<<<<< HEAD
-        <location filename="../forms/qrcodedialog.ui" line="144"/>
-        <source>Message:</source>
-        <translation>Správa:</translation>
+        <location filename="../forms/qrcodedialog.ui" line="105"/>
+        <source>BTC</source>
+        <translation>BTC</translation>
     </message>
     <message>
         <location filename="../forms/qrcodedialog.ui" line="186"/>
@@ -1222,45 +1022,13 @@
         <translation>Dialóg</translation>
     </message>
     <message>
-        <location filename="../forms/qrcodedialog.ui" line="55"/>
-        <source>Request Payment</source>
-        <translation>Vyžiadať platbu</translation>
-    </message>
-    <message>
-=======
->>>>>>> 423cece2
-        <location filename="../forms/qrcodedialog.ui" line="70"/>
-        <source>Amount:</source>
-        <translation>Suma:</translation>
-    </message>
-    <message>
-        <location filename="../forms/qrcodedialog.ui" line="105"/>
-        <source>BTC</source>
-        <translation>BTC</translation>
-    </message>
-    <message>
-        <location filename="../forms/qrcodedialog.ui" line="121"/>
-        <source>Label:</source>
-        <translation>Popis:</translation>
-    </message>
-    <message>
         <location filename="../qrcodedialog.cpp" line="46"/>
         <source>Error encoding URI into QR Code.</source>
         <translation type="unfinished"></translation>
     </message>
     <message>
-<<<<<<< HEAD
         <location filename="../qrcodedialog.cpp" line="64"/>
         <source>Resulting URI too long, try to reduce the text for label / message.</source>
-=======
-        <location filename="../forms/qrcodedialog.ui" line="14"/>
-        <source>Dialog</source>
-        <translation>Dialóg</translation>
-    </message>
-    <message>
-        <location filename="../qrcodedialog.cpp" line="48"/>
-        <source>Error encoding URI into QR Code.</source>
->>>>>>> 423cece2
         <translation type="unfinished"></translation>
     </message>
     <message>
@@ -1277,6 +1045,26 @@
 <context>
     <name>SendCoinsDialog</name>
     <message>
+        <location filename="../sendcoinsdialog.cpp" line="95"/>
+        <source>&lt;b&gt;%1&lt;/b&gt; to %2 (%3)</source>
+        <translation>&lt;b&gt;%1&lt;/b&gt; do %2 (%3)</translation>
+    </message>
+    <message>
+        <location filename="../forms/sendcoinsdialog.ui" line="106"/>
+        <source>Balance:</source>
+        <translation>Zostatok:</translation>
+    </message>
+    <message>
+        <location filename="../forms/sendcoinsdialog.ui" line="113"/>
+        <source>123.456 BTC</source>
+        <translation>123.456 BTC</translation>
+    </message>
+    <message>
+        <location filename="../forms/sendcoinsdialog.ui" line="144"/>
+        <source>Confirm the send action</source>
+        <translation>Potvrďte odoslanie</translation>
+    </message>
+    <message>
         <location filename="../forms/sendcoinsdialog.ui" line="147"/>
         <source>&amp;Send</source>
         <translation>&amp;Odoslať</translation>
@@ -1285,26 +1073,6 @@
         <location filename="../sendcoinsdialog.cpp" line="100"/>
         <source>Confirm send coins</source>
         <translation>Potvrdiť odoslanie bitcoins</translation>
-    </message>
-    <message>
-        <location filename="../forms/sendcoinsdialog.ui" line="84"/>
-        <source>Remove all transaction fields</source>
-        <translation>Odobrať všetky políčka transakcie</translation>
-    </message>
-    <message>
-        <location filename="../forms/sendcoinsdialog.ui" line="106"/>
-        <source>Balance:</source>
-        <translation>Zostatok:</translation>
-    </message>
-    <message>
-        <location filename="../forms/sendcoinsdialog.ui" line="113"/>
-        <source>123.456 BTC</source>
-        <translation>123.456 BTC</translation>
-    </message>
-    <message>
-        <location filename="../forms/sendcoinsdialog.ui" line="144"/>
-        <source>Confirm the send action</source>
-        <translation>Potvrďte odoslanie</translation>
     </message>
     <message>
         <location filename="../sendcoinsdialog.cpp" line="101"/>
@@ -1329,20 +1097,24 @@
         <translation>Poslať viacerým príjemcom naraz</translation>
     </message>
     <message>
-<<<<<<< HEAD
-        <location filename="../sendcoinsdialog.cpp" line="95"/>
-        <source>&lt;b&gt;%1&lt;/b&gt; to %2 (%3)</source>
-        <translation>&lt;b&gt;%1&lt;/b&gt; do %2 (%3)</translation>
-=======
         <location filename="../forms/sendcoinsdialog.ui" line="67"/>
         <source>&amp;Add recipient...</source>
         <translation>&amp;Pridať príjemcu...</translation>
     </message>
     <message>
+        <location filename="../forms/sendcoinsdialog.ui" line="84"/>
+        <source>Remove all transaction fields</source>
+        <translation>Odobrať všetky políčka transakcie</translation>
+    </message>
+    <message>
         <location filename="../forms/sendcoinsdialog.ui" line="87"/>
         <source>Clear all</source>
         <translation>Zmazať všetko</translation>
->>>>>>> 423cece2
+    </message>
+    <message>
+        <location filename="../sendcoinsdialog.cpp" line="145"/>
+        <source>Duplicate address found, can only send to each address once per send operation.</source>
+        <translation>Duplikát adresy objavený, je možné poslať na každú adresu len raz v jednej odchádzajúcej transakcii.</translation>
     </message>
     <message>
         <location filename="../sendcoinsdialog.cpp" line="101"/>
@@ -1350,6 +1122,11 @@
         <translation> a</translation>
     </message>
     <message>
+        <location filename="../sendcoinsdialog.cpp" line="124"/>
+        <source>The recipient address is not valid, please recheck.</source>
+        <translation>Adresa príjemcu je neplatná, prosím, overte ju.</translation>
+    </message>
+    <message>
         <location filename="../sendcoinsdialog.cpp" line="129"/>
         <source>The amount to pay must be larger than 0.</source>
         <translation>Suma na úhradu musí byť väčšia ako 0.</translation>
@@ -1373,47 +1150,6 @@
         <location filename="../sendcoinsdialog.cpp" line="155"/>
         <source>Error: The transaction was rejected. This might happen if some of the coins in your wallet were already spent, such as if you used a copy of wallet.dat and coins were spent in the copy but not marked as spent here.</source>
         <translation>Chyba: Transakcia bola odmietnutá. Toto sa môže stať ak niektoré z mincí vo vašej peňaženke boli už utratené, napríklad ak používaš kópiu wallet.dat a mince označené v druhej kópií neboli označené ako utratené v tejto.</translation>
-    </message>
-    <message>
-<<<<<<< HEAD
-        <location filename="../forms/sendcoinsdialog.ui" line="67"/>
-        <source>&amp;Add recipient...</source>
-        <translation>&amp;Pridať príjemcu...</translation>
-    </message>
-    <message>
-        <location filename="../forms/sendcoinsdialog.ui" line="84"/>
-        <source>Remove all transaction fields</source>
-        <translation>Odobrať všetky políčka transakcie</translation>
-    </message>
-    <message>
-        <location filename="../forms/sendcoinsdialog.ui" line="87"/>
-        <source>Clear all</source>
-        <translation>Zmazať všetko</translation>
-    </message>
-    <message>
-        <location filename="../forms/sendcoinsdialog.ui" line="106"/>
-        <source>Balance:</source>
-        <translation>Zostatok:</translation>
-    </message>
-    <message>
-        <location filename="../forms/sendcoinsdialog.ui" line="113"/>
-        <source>123.456 BTC</source>
-        <translation>123.456 BTC</translation>
-    </message>
-    <message>
-        <location filename="../forms/sendcoinsdialog.ui" line="144"/>
-        <source>Confirm the send action</source>
-        <translation>Potvrďte odoslanie</translation>
-    </message>
-    <message>
-        <location filename="../sendcoinsdialog.cpp" line="145"/>
-        <source>Duplicate address found, can only send to each address once per send operation.</source>
-        <translation>Duplikát adresy objavený, je možné poslať na každú adresu len raz v jednej odchádzajúcej transakcii.</translation>
-=======
-        <location filename="../sendcoinsdialog.cpp" line="124"/>
-        <source>The recipient address is not valid, please recheck.</source>
-        <translation>Adresa príjemcu je neplatná, prosím, overte ju.</translation>
->>>>>>> 423cece2
     </message>
 </context>
 <context>
@@ -1483,30 +1219,17 @@
 <context>
     <name>TransactionDesc</name>
     <message>
-<<<<<<< HEAD
         <location filename="../transactiondesc.cpp" line="22"/>
-=======
-        <location filename="../transactiondesc.cpp" line="18"/>
-        <source>Open for %1 blocks</source>
-        <translation type="unfinished"></translation>
-    </message>
-    <message>
-        <location filename="../transactiondesc.cpp" line="20"/>
->>>>>>> 423cece2
         <source>Open until %1</source>
         <translation>Otvorené do %1</translation>
     </message>
     <message>
-<<<<<<< HEAD
+        <location filename="../transactiondesc.cpp" line="28"/>
+        <source>%1/offline?</source>
+        <translation type="unfinished"></translation>
+    </message>
+    <message>
         <location filename="../transactiondesc.cpp" line="30"/>
-=======
-        <location filename="../transactiondesc.cpp" line="26"/>
-        <source>%1/offline?</source>
-        <translation type="unfinished"></translation>
-    </message>
-    <message>
-        <location filename="../transactiondesc.cpp" line="28"/>
->>>>>>> 423cece2
         <source>%1/unconfirmed</source>
         <translation>%1/nepotvrdené</translation>
     </message>
@@ -1536,21 +1259,7 @@
         <translation>, odoslaná cez %1 nód</translation>
     </message>
     <message>
-<<<<<<< HEAD
-        <location filename="../transactiondesc.cpp" line="20"/>
-        <source>Open for %1 blocks</source>
-        <translation type="unfinished"></translation>
-    </message>
-    <message>
-        <location filename="../transactiondesc.cpp" line="28"/>
-        <source>%1/offline?</source>
-        <translation type="unfinished"></translation>
-    </message>
-    <message>
         <location filename="../transactiondesc.cpp" line="63"/>
-=======
-        <location filename="../transactiondesc.cpp" line="60"/>
->>>>>>> 423cece2
         <source>&lt;b&gt;Date:&lt;/b&gt; </source>
         <translation>&lt;b&gt;Dátum:&lt;/b&gt; </translation>
     </message>
@@ -1576,11 +1285,6 @@
         <location filename="../transactiondesc.cpp" line="176"/>
         <source>&lt;b&gt;To:&lt;/b&gt; </source>
         <translation>&lt;b&gt;Komu:&lt;/b&gt; </translation>
-    </message>
-    <message>
-        <location filename="../transactiondesc.cpp" line="97"/>
-        <source> (yours, label: </source>
-        <translation> (vaše, popis: </translation>
     </message>
     <message>
         <location filename="../transactiondesc.cpp" line="99"/>
@@ -1596,11 +1300,6 @@
         <translation>&lt;b&gt;Kredit:&lt;/b&gt;</translation>
     </message>
     <message>
-        <location filename="../transactiondesc.cpp" line="136"/>
-        <source>(%1 matures in %2 more blocks)</source>
-        <translation>(%1 dospeje o %2 blokov)</translation>
-    </message>
-    <message>
         <location filename="../transactiondesc.cpp" line="140"/>
         <source>(not accepted)</source>
         <translation>(neprijaté)</translation>
@@ -1642,6 +1341,21 @@
         <source>Generated coins must wait 120 blocks before they can be spent.  When you generated this block, it was broadcast to the network to be added to the block chain.  If it fails to get into the chain, it will change to &quot;not accepted&quot; and not be spendable.  This may occasionally happen if another node generates a block within a few seconds of yours.</source>
         <translation type="unfinished"></translation>
     </message>
+    <message>
+        <location filename="../transactiondesc.cpp" line="97"/>
+        <source> (yours, label: </source>
+        <translation> (vaše, popis: </translation>
+    </message>
+    <message>
+        <location filename="../transactiondesc.cpp" line="20"/>
+        <source>Open for %1 blocks</source>
+        <translation type="unfinished"></translation>
+    </message>
+    <message>
+        <location filename="../transactiondesc.cpp" line="136"/>
+        <source>(%1 matures in %2 more blocks)</source>
+        <translation>(%1 dospeje o %2 blokov)</translation>
+    </message>
 </context>
 <context>
     <name>TransactionDescDialog</name>
@@ -1659,9 +1373,33 @@
 <context>
     <name>TransactionTableModel</name>
     <message>
-        <location filename="../transactiontablemodel.cpp" line="358"/>
-        <source>Mined</source>
-        <translation>Vyfárané</translation>
+        <location filename="../transactiontablemodel.cpp" line="599"/>
+        <source>Type of transaction.</source>
+        <translation>Typ transakcie.</translation>
+    </message>
+    <message>
+        <location filename="../transactiontablemodel.cpp" line="356"/>
+        <source>Payment to yourself</source>
+        <translation>Platba sebe samému</translation>
+    </message>
+    <message>
+        <location filename="../transactiontablemodel.cpp" line="214"/>
+        <source>Date</source>
+        <translation>Dátum</translation>
+    </message>
+    <message>
+        <location filename="../transactiontablemodel.cpp" line="214"/>
+        <source>Type</source>
+        <translation>Typ</translation>
+    </message>
+    <message numerus="yes">
+        <location filename="../transactiontablemodel.cpp" line="277"/>
+        <source>Open for %n block(s)</source>
+        <translation type="unfinished">
+            <numerusform></numerusform>
+            <numerusform></numerusform>
+            <numerusform></numerusform>
+        </translation>
     </message>
     <message>
         <location filename="../transactiontablemodel.cpp" line="595"/>
@@ -1674,76 +1412,24 @@
         <translation>Dátum a čas prijatia transakcie.</translation>
     </message>
     <message>
-<<<<<<< HEAD
-        <location filename="../transactiontablemodel.cpp" line="280"/>
-        <source>Open until %1</source>
-        <translation>Otvorené do %1</translation>
-    </message>
-    <message>
-        <location filename="../transactiontablemodel.cpp" line="283"/>
-        <source>Offline (%1 confirmations)</source>
-        <translation type="unfinished">Offline (%1 potvrdení)</translation>
-    </message>
-    <message>
-        <location filename="../transactiontablemodel.cpp" line="286"/>
-        <source>Unconfirmed (%1 of %2 confirmations)</source>
-        <translation>Nepotvrdené (%1 z %2 potvrdení)</translation>
-=======
-        <location filename="../transactiontablemodel.cpp" line="599"/>
-        <source>Type of transaction.</source>
-        <translation>Typ transakcie.</translation>
->>>>>>> 423cece2
-    </message>
-    <message>
-        <location filename="../transactiontablemodel.cpp" line="601"/>
-        <source>Destination address of transaction.</source>
-        <translation>Cieľová adresa transakcie.</translation>
-    </message>
-    <message>
-<<<<<<< HEAD
+        <location filename="../transactiontablemodel.cpp" line="603"/>
+        <source>Amount removed from or added to balance.</source>
+        <translation>Suma pridaná alebo odobraná k zostatku.</translation>
+    </message>
+    <message>
+        <location filename="../transactiontablemodel.cpp" line="214"/>
+        <source>Address</source>
+        <translation>Adresa</translation>
+    </message>
+    <message>
+        <location filename="../transactiontablemodel.cpp" line="351"/>
+        <source>Received from</source>
+        <translation>Prijaté od:</translation>
+    </message>
+    <message>
         <location filename="../transactiontablemodel.cpp" line="354"/>
         <source>Sent to</source>
         <translation>Odoslané na</translation>
-    </message>
-    <message>
-        <location filename="../transactiontablemodel.cpp" line="356"/>
-        <source>Payment to yourself</source>
-        <translation>Platba sebe samému</translation>
-    </message>
-    <message>
-        <location filename="../transactiontablemodel.cpp" line="358"/>
-        <source>Mined</source>
-        <translation>Vyfárané</translation>
-    </message>
-    <message>
-        <location filename="../transactiontablemodel.cpp" line="303"/>
-        <source>This block was not received by any other nodes and will probably not be accepted!</source>
-        <translation>Ten blok nebol prijatý žiadnou inou nódou a pravdepodobne nebude akceptovaný!</translation>
-=======
-        <location filename="../transactiontablemodel.cpp" line="603"/>
-        <source>Amount removed from or added to balance.</source>
-        <translation>Suma pridaná alebo odobraná k zostatku.</translation>
->>>>>>> 423cece2
-    </message>
-    <message>
-        <location filename="../transactiontablemodel.cpp" line="214"/>
-        <source>Address</source>
-        <translation>Adresa</translation>
-    </message>
-    <message>
-        <location filename="../transactiontablemodel.cpp" line="396"/>
-        <source>(n/a)</source>
-        <translation>(n/a)</translation>
-    </message>
-    <message>
-        <location filename="../transactiontablemodel.cpp" line="349"/>
-        <source>Received with</source>
-        <translation>Prijaté s</translation>
-    </message>
-    <message>
-        <location filename="../transactiontablemodel.cpp" line="351"/>
-        <source>Received from</source>
-        <translation>Prijaté od:</translation>
     </message>
     <message numerus="yes">
         <location filename="../transactiontablemodel.cpp" line="297"/>
@@ -1755,97 +1441,92 @@
         </translation>
     </message>
     <message>
-<<<<<<< HEAD
-        <location filename="../transactiontablemodel.cpp" line="595"/>
-        <source>Transaction status. Hover over this field to show number of confirmations.</source>
-        <translation>Status transakcie. Pohybujte myšou nad týmto poľom a zjaví sa počet potvrdení.</translation>
-    </message>
-    <message>
-        <location filename="../transactiontablemodel.cpp" line="599"/>
-        <source>Type of transaction.</source>
-        <translation>Typ transakcie.</translation>
-    </message>
-    <message>
-        <location filename="../transactiontablemodel.cpp" line="597"/>
-        <source>Date and time that the transaction was received.</source>
-        <translation>Dátum a čas prijatia transakcie.</translation>
+        <location filename="../transactiontablemodel.cpp" line="214"/>
+        <source>Amount</source>
+        <translation>Hodnota</translation>
+    </message>
+    <message>
+        <location filename="../transactiontablemodel.cpp" line="280"/>
+        <source>Open until %1</source>
+        <translation>Otvorené do %1</translation>
+    </message>
+    <message>
+        <location filename="../transactiontablemodel.cpp" line="283"/>
+        <source>Offline (%1 confirmations)</source>
+        <translation type="unfinished">Offline (%1 potvrdení)</translation>
+    </message>
+    <message>
+        <location filename="../transactiontablemodel.cpp" line="286"/>
+        <source>Unconfirmed (%1 of %2 confirmations)</source>
+        <translation>Nepotvrdené (%1 z %2 potvrdení)</translation>
+    </message>
+    <message>
+        <location filename="../transactiontablemodel.cpp" line="289"/>
+        <source>Confirmed (%1 confirmations)</source>
+        <translation>Potvrdené (%1 potvrdení)</translation>
+    </message>
+    <message>
+        <location filename="../transactiontablemodel.cpp" line="303"/>
+        <source>This block was not received by any other nodes and will probably not be accepted!</source>
+        <translation>Ten blok nebol prijatý žiadnou inou nódou a pravdepodobne nebude akceptovaný!</translation>
+    </message>
+    <message>
+        <location filename="../transactiontablemodel.cpp" line="306"/>
+        <source>Generated but not accepted</source>
+        <translation>Vypočítané ale neakceptované</translation>
+    </message>
+    <message>
+        <location filename="../transactiontablemodel.cpp" line="349"/>
+        <source>Received with</source>
+        <translation>Prijaté s</translation>
+    </message>
+    <message>
+        <location filename="../transactiontablemodel.cpp" line="358"/>
+        <source>Mined</source>
+        <translation>Vyfárané</translation>
+    </message>
+    <message>
+        <location filename="../transactiontablemodel.cpp" line="396"/>
+        <source>(n/a)</source>
+        <translation>(n/a)</translation>
     </message>
     <message>
         <location filename="../transactiontablemodel.cpp" line="601"/>
         <source>Destination address of transaction.</source>
         <translation>Cieľová adresa transakcie.</translation>
-=======
-        <location filename="../transactiontablemodel.cpp" line="214"/>
-        <source>Date</source>
-        <translation>Dátum</translation>
-    </message>
-    <message>
-        <location filename="../transactiontablemodel.cpp" line="214"/>
-        <source>Type</source>
-        <translation>Typ</translation>
-    </message>
-    <message>
-        <location filename="../transactiontablemodel.cpp" line="214"/>
-        <source>Amount</source>
-        <translation>Hodnota</translation>
-    </message>
-    <message>
-        <location filename="../transactiontablemodel.cpp" line="280"/>
-        <source>Open until %1</source>
-        <translation>Otvorené do %1</translation>
-    </message>
-    <message>
-        <location filename="../transactiontablemodel.cpp" line="283"/>
-        <source>Offline (%1 confirmations)</source>
-        <translation type="unfinished">Offline (%1 potvrdení)</translation>
-    </message>
-    <message numerus="yes">
-        <location filename="../transactiontablemodel.cpp" line="277"/>
-        <source>Open for %n block(s)</source>
-        <translation type="unfinished">
-            <numerusform></numerusform>
-            <numerusform></numerusform>
-            <numerusform></numerusform>
-        </translation>
-    </message>
-    <message>
-        <location filename="../transactiontablemodel.cpp" line="286"/>
-        <source>Unconfirmed (%1 of %2 confirmations)</source>
-        <translation>Nepotvrdené (%1 z %2 potvrdení)</translation>
-    </message>
-    <message>
-        <location filename="../transactiontablemodel.cpp" line="289"/>
-        <source>Confirmed (%1 confirmations)</source>
-        <translation>Potvrdené (%1 potvrdení)</translation>
-    </message>
-    <message>
-        <location filename="../transactiontablemodel.cpp" line="303"/>
-        <source>This block was not received by any other nodes and will probably not be accepted!</source>
-        <translation>Ten blok nebol prijatý žiadnou inou nódou a pravdepodobne nebude akceptovaný!</translation>
-    </message>
-    <message>
-        <location filename="../transactiontablemodel.cpp" line="306"/>
-        <source>Generated but not accepted</source>
-        <translation>Vypočítané ale neakceptované</translation>
->>>>>>> 423cece2
-    </message>
-    <message>
-        <location filename="../transactiontablemodel.cpp" line="396"/>
-        <source>(n/a)</source>
-        <translation>(n/a)</translation>
     </message>
 </context>
 <context>
     <name>TransactionView</name>
     <message>
-        <location filename="../transactionview.cpp" line="127"/>
-        <source>Edit label</source>
-        <translation>Editovať popis</translation>
-    </message>
-    <message>
-        <location filename="../transactionview.cpp" line="270"/>
-        <source>Export Transaction Data</source>
-        <translation>Exportovať transakčné dáta</translation>
+        <location filename="../transactionview.cpp" line="124"/>
+        <source>Copy address</source>
+        <translation>Kopírovať adresu</translation>
+    </message>
+    <message>
+        <location filename="../transactionview.cpp" line="61"/>
+        <source>Range...</source>
+        <translation>Rozsah...</translation>
+    </message>
+    <message>
+        <location filename="../transactionview.cpp" line="72"/>
+        <source>Received with</source>
+        <translation>Prijaté s</translation>
+    </message>
+    <message>
+        <location filename="../transactionview.cpp" line="74"/>
+        <source>Sent to</source>
+        <translation>Odoslané na</translation>
+    </message>
+    <message>
+        <location filename="../transactionview.cpp" line="59"/>
+        <source>Last month</source>
+        <translation>Minulý mesiac</translation>
+    </message>
+    <message>
+        <location filename="../transactionview.cpp" line="76"/>
+        <source>To yourself</source>
+        <translation>Samému sebe</translation>
     </message>
     <message>
         <location filename="../transactionview.cpp" line="271"/>
@@ -1853,6 +1534,16 @@
         <translation>Čiarkou oddelovaný súbor (*.csv)</translation>
     </message>
     <message>
+        <location filename="../transactionview.cpp" line="84"/>
+        <source>Enter address or label to search</source>
+        <translation>Vložte adresu alebo popis pre vyhľadávanie</translation>
+    </message>
+    <message>
+        <location filename="../transactionview.cpp" line="58"/>
+        <source>This month</source>
+        <translation>Tento mesiac</translation>
+    </message>
+    <message>
         <location filename="../transactionview.cpp" line="279"/>
         <source>Confirmed</source>
         <translation>Potvrdené</translation>
@@ -1863,34 +1554,44 @@
         <translation>Dátum</translation>
     </message>
     <message>
-        <location filename="../transactionview.cpp" line="281"/>
-        <source>Type</source>
-        <translation>Typ</translation>
-    </message>
-    <message>
-        <location filename="../transactionview.cpp" line="282"/>
-        <source>Label</source>
-        <translation>Popis</translation>
-    </message>
-    <message>
         <location filename="../transactionview.cpp" line="283"/>
         <source>Address</source>
         <translation>Adresa</translation>
     </message>
     <message>
-        <location filename="../transactionview.cpp" line="284"/>
-        <source>Amount</source>
-        <translation>Suma</translation>
-    </message>
-    <message>
-        <location filename="../transactionview.cpp" line="285"/>
-        <source>ID</source>
-        <translation>ID</translation>
-    </message>
-    <message>
-        <location filename="../transactionview.cpp" line="289"/>
-        <source>Error exporting</source>
-        <translation>Chyba exportu</translation>
+        <location filename="../transactionview.cpp" line="384"/>
+        <source>Range:</source>
+        <translation>Rozsah:</translation>
+    </message>
+    <message>
+        <location filename="../transactionview.cpp" line="90"/>
+        <source>Min amount</source>
+        <translation>Min množstvo</translation>
+    </message>
+    <message>
+        <location filename="../transactionview.cpp" line="60"/>
+        <source>This year</source>
+        <translation>Tento rok</translation>
+    </message>
+    <message>
+        <location filename="../transactionview.cpp" line="77"/>
+        <source>Mined</source>
+        <translation>Vyfárané</translation>
+    </message>
+    <message>
+        <location filename="../transactionview.cpp" line="125"/>
+        <source>Copy label</source>
+        <translation>Kopírovať popis</translation>
+    </message>
+    <message>
+        <location filename="../transactionview.cpp" line="128"/>
+        <source>Show details...</source>
+        <translation>Ukázať detaily...</translation>
+    </message>
+    <message>
+        <location filename="../transactionview.cpp" line="126"/>
+        <source>Copy amount</source>
+        <translation>Kopírovať sumu</translation>
     </message>
     <message>
         <location filename="../transactionview.cpp" line="55"/>
@@ -1909,44 +1610,44 @@
         <translation>Tento týždeň</translation>
     </message>
     <message>
-        <location filename="../transactionview.cpp" line="58"/>
-        <source>This month</source>
-        <translation>Tento mesiac</translation>
-    </message>
-    <message>
-        <location filename="../transactionview.cpp" line="59"/>
-        <source>Last month</source>
-        <translation>Minulý mesiac</translation>
-    </message>
-    <message>
-        <location filename="../transactionview.cpp" line="76"/>
-        <source>To yourself</source>
-        <translation>Samému sebe</translation>
-    </message>
-    <message>
         <location filename="../transactionview.cpp" line="78"/>
         <source>Other</source>
         <translation>Iné</translation>
     </message>
     <message>
-        <location filename="../transactionview.cpp" line="84"/>
-        <source>Enter address or label to search</source>
-        <translation>Vložte adresu alebo popis pre vyhľadávanie</translation>
-    </message>
-    <message>
-        <location filename="../transactionview.cpp" line="279"/>
-        <source>Confirmed</source>
-        <translation>Potvrdené</translation>
-    </message>
-    <message>
-        <location filename="../transactionview.cpp" line="280"/>
-        <source>Date</source>
-        <translation>Dátum</translation>
-    </message>
-    <message>
-        <location filename="../transactionview.cpp" line="283"/>
-        <source>Address</source>
-        <translation>Adresa</translation>
+        <location filename="../transactionview.cpp" line="127"/>
+        <source>Edit label</source>
+        <translation>Editovať popis</translation>
+    </message>
+    <message>
+        <location filename="../transactionview.cpp" line="270"/>
+        <source>Export Transaction Data</source>
+        <translation>Exportovať transakčné dáta</translation>
+    </message>
+    <message>
+        <location filename="../transactionview.cpp" line="281"/>
+        <source>Type</source>
+        <translation>Typ</translation>
+    </message>
+    <message>
+        <location filename="../transactionview.cpp" line="282"/>
+        <source>Label</source>
+        <translation>Popis</translation>
+    </message>
+    <message>
+        <location filename="../transactionview.cpp" line="284"/>
+        <source>Amount</source>
+        <translation>Suma</translation>
+    </message>
+    <message>
+        <location filename="../transactionview.cpp" line="285"/>
+        <source>ID</source>
+        <translation>ID</translation>
+    </message>
+    <message>
+        <location filename="../transactionview.cpp" line="289"/>
+        <source>Error exporting</source>
+        <translation>Chyba exportu</translation>
     </message>
     <message>
         <location filename="../transactionview.cpp" line="289"/>
@@ -1954,86 +1655,10 @@
         <translation>Nedalo sa zapisovať do súboru %1.</translation>
     </message>
     <message>
-        <location filename="../transactionview.cpp" line="384"/>
-        <source>Range:</source>
-        <translation>Rozsah:</translation>
-    </message>
-    <message>
         <location filename="../transactionview.cpp" line="392"/>
         <source>to</source>
         <translation>do</translation>
     </message>
-    <message>
-        <location filename="../transactionview.cpp" line="90"/>
-        <source>Min amount</source>
-        <translation>Min množstvo</translation>
-    </message>
-    <message>
-        <location filename="../transactionview.cpp" line="124"/>
-        <source>Copy address</source>
-        <translation>Kopírovať adresu</translation>
-    </message>
-    <message>
-        <location filename="../transactionview.cpp" line="60"/>
-        <source>This year</source>
-        <translation>Tento rok</translation>
-    </message>
-    <message>
-        <location filename="../transactionview.cpp" line="61"/>
-        <source>Range...</source>
-        <translation>Rozsah...</translation>
-    </message>
-    <message>
-        <location filename="../transactionview.cpp" line="72"/>
-        <source>Received with</source>
-        <translation>Prijaté s</translation>
-    </message>
-    <message>
-        <location filename="../transactionview.cpp" line="74"/>
-        <source>Sent to</source>
-        <translation>Odoslané na</translation>
-    </message>
-    <message>
-        <location filename="../transactionview.cpp" line="77"/>
-        <source>Mined</source>
-        <translation>Vyfárané</translation>
-    </message>
-    <message>
-        <location filename="../transactionview.cpp" line="125"/>
-        <source>Copy label</source>
-        <translation>Kopírovať popis</translation>
-    </message>
-    <message>
-        <location filename="../transactionview.cpp" line="128"/>
-        <source>Show details...</source>
-        <translation>Ukázať detaily...</translation>
-    </message>
-    <message>
-        <location filename="../transactionview.cpp" line="126"/>
-        <source>Copy amount</source>
-        <translation>Kopírovať sumu</translation>
-    </message>
-    <message>
-        <location filename="../transactionview.cpp" line="289"/>
-        <source>Could not write to file %1.</source>
-        <translation>Nedalo sa zapisovať do súboru %1.</translation>
-    </message>
-    <message>
-        <location filename="../transactionview.cpp" line="384"/>
-        <source>Range:</source>
-        <translation>Rozsah:</translation>
-    </message>
-    <message>
-        <location filename="../transactionview.cpp" line="392"/>
-        <source>to</source>
-        <translation>do</translation>
-    </message>
-    <message>
-<<<<<<< HEAD
-        <location filename="../transactionview.cpp" line="128"/>
-        <source>Show details...</source>
-        <translation>Ukázať detaily...</translation>
-    </message>
 </context>
 <context>
     <name>WalletModel</name>
@@ -2041,326 +1666,41 @@
         <location filename="../walletmodel.cpp" line="142"/>
         <source>Sending...</source>
         <translation>Odosielanie...</translation>
-=======
-        <location filename="../transactionview.cpp" line="270"/>
-        <source>Export Transaction Data</source>
-        <translation>Exportovať transakčné dáta</translation>
->>>>>>> 423cece2
     </message>
 </context>
 <context>
     <name>bitcoin-core</name>
     <message>
+        <location filename="../bitcoinstrings.cpp" line="107"/>
+        <source>This help message</source>
+        <translation>Táto pomocná správa</translation>
+    </message>
+    <message>
+        <location filename="../bitcoinstrings.cpp" line="120"/>
+        <source>Wallet needed to be rewritten: restart Bitcoin to complete</source>
+        <translation>Bolo potrebné prepísať peňaženku: dokončite reštartovaním Bitcoin</translation>
+    </message>
+    <message>
+        <location filename="../bitcoinstrings.cpp" line="121"/>
+        <source>Error loading wallet.dat</source>
+        <translation>Chyba načítania wallet.dat</translation>
+    </message>
+    <message>
         <location filename="../bitcoinstrings.cpp" line="42"/>
         <source>Usage:</source>
         <translation>Použitie:</translation>
     </message>
     <message>
-<<<<<<< HEAD
-        <location filename="../bitcoinstrings.cpp" line="44"/>
-        <source>List commands</source>
-        <translation>Zoznam príkazov</translation>
-    </message>
-    <message>
-        <location filename="../bitcoinstrings.cpp" line="45"/>
-        <source>Get help for a command</source>
-        <translation>Dostať pomoc pre príkaz</translation>
-    </message>
-    <message>
-        <location filename="../bitcoinstrings.cpp" line="46"/>
-        <source>Options:</source>
-        <translation>Možnosti:</translation>
-=======
-        <location filename="../transactionview.cpp" line="281"/>
-        <source>Type</source>
-        <translation>Typ</translation>
->>>>>>> 423cece2
-    </message>
-    <message>
-        <location filename="../bitcoinstrings.cpp" line="78"/>
-        <source>Accept command line and JSON-RPC commands</source>
-        <translation>Prijímať príkazy z príkazového riadku a JSON-RPC</translation>
-    </message>
-    <message>
-<<<<<<< HEAD
-        <location filename="../bitcoinstrings.cpp" line="79"/>
-        <source>Run in the background as a daemon and accept commands</source>
-        <translation>Bežať na pozadí ako démon a prijímať príkazy</translation>
-    </message>
-    <message>
-        <location filename="../bitcoinstrings.cpp" line="86"/>
-        <source>Password for JSON-RPC connections</source>
-        <translation>Heslo pre JSON-rPC spojenia</translation>
-=======
-        <location filename="../transactionview.cpp" line="284"/>
-        <source>Amount</source>
-        <translation>Suma</translation>
->>>>>>> 423cece2
-    </message>
-    <message>
-        <location filename="../bitcoinstrings.cpp" line="80"/>
-        <source>Use the test network</source>
-        <translation>Použiť testovaciu sieť</translation>
-    </message>
-    <message>
-        <location filename="../bitcoinstrings.cpp" line="82"/>
-        <source>Prepend debug output with timestamp</source>
-        <translation>Pridať na začiatok ladiaceho výstupu časový údaj</translation>
-    </message>
-<<<<<<< HEAD
-    <message>
-        <location filename="../bitcoinstrings.cpp" line="83"/>
-        <source>Send trace/debug info to console instead of debug.log file</source>
-        <translation>Odoslať trace/debug informácie na konzolu namiesto debug.info žurnálu</translation>
-    </message>
-    <message>
-        <location filename="../bitcoinstrings.cpp" line="84"/>
-        <source>Send trace/debug info to debugger</source>
-        <translation>Odoslať trace/debug informácie do ladiaceho programu</translation>
-    </message>
-    <message>
-        <location filename="../bitcoinstrings.cpp" line="88"/>
-        <source>Allow JSON-RPC connections from specified IP address</source>
-        <translation>Povoliť JSON-RPC spojenia z určenej IP adresy.</translation>
-    </message>
-=======
-</context>
-<context>
-    <name>WalletModel</name>
->>>>>>> 423cece2
-    <message>
-        <location filename="../bitcoinstrings.cpp" line="89"/>
-        <source>Send commands to node running on &lt;ip&gt; (default: 127.0.0.1)</source>
-        <translation>Poslať príkaz nóde bežiacej na &lt;ip&gt; (predvolené: 127.0.0.1)</translation>
-    </message>
-    <message>
-        <location filename="../bitcoinstrings.cpp" line="94"/>
-        <source>Set key pool size to &lt;n&gt; (default: 100)</source>
-        <translation>Nastaviť zásobu adries na &lt;n&gt; (predvolené: 100)</translation>
-    </message>
-    <message>
-        <location filename="../bitcoinstrings.cpp" line="101"/>
-        <source>Use OpenSSL (https) for JSON-RPC connections</source>
-        <translation>Použiť OpenSSL (https) pre JSON-RPC spojenia</translation>
-    </message>
-    <message>
-        <location filename="../bitcoinstrings.cpp" line="102"/>
-        <source>Server certificate file (default: server.cert)</source>
-        <translation>Súbor s certifikátom servra (predvolené: server.cert)</translation>
-    </message>
-    <message>
-        <location filename="../bitcoinstrings.cpp" line="103"/>
-        <source>Server private key (default: server.pem)</source>
-        <translation>Súkromný kľúč servra (predvolené: server.pem)</translation>
-    </message>
-    <message>
-        <location filename="../bitcoinstrings.cpp" line="104"/>
-        <source>Acceptable ciphers (default: TLSv1+HIGH:!SSLv2:!aNULL:!eNULL:!AH:!3DES:@STRENGTH)</source>
-        <translation>Prijateľné šifry (predvolené: TLSv1+HIGH:!SSLv2:!aNULL:!eNULL:!AH:!3DES:@STRENGTH)</translation>
-    </message>
-    <message>
-        <location filename="../bitcoinstrings.cpp" line="95"/>
-        <source>Rescan the block chain for missing wallet transactions</source>
-        <translation>Znovu skenovať reťaz blokov pre chýbajúce transakcie</translation>
-    </message>
-    <message>
-        <location filename="../bitcoinstrings.cpp" line="107"/>
-        <source>This help message</source>
-        <translation>Táto pomocná správa</translation>
-    </message>
-    <message>
-<<<<<<< HEAD
-        <location filename="../bitcoinstrings.cpp" line="113"/>
-=======
-        <location filename="../bitcoinstrings.cpp" line="81"/>
-        <source>Error loading wallet.dat: Wallet requires newer version of Bitcoin</source>
-        <translation>Chyba načítania wallet.dat: Peňaženka vyžaduje novšiu verziu Bitcoin</translation>
-    </message>
-    <message>
-        <location filename="../bitcoinstrings.cpp" line="75"/>
->>>>>>> 423cece2
-        <source>Loading addresses...</source>
-        <translation>Načítavanie adries...</translation>
-    </message>
-    <message>
-<<<<<<< HEAD
-        <location filename="../bitcoinstrings.cpp" line="115"/>
-        <source>Loading block index...</source>
-        <translation>Načítavanie zoznamu blokov...</translation>
-=======
-        <location filename="../bitcoinstrings.cpp" line="43"/>
-        <source>Run in the background as a daemon and accept commands</source>
-        <translation>Bežať na pozadí ako démon a prijímať príkazy</translation>
-    </message>
-    <message>
-        <location filename="../bitcoinstrings.cpp" line="44"/>
-        <source>Use the test network</source>
-        <translation>Použiť testovaciu sieť</translation>
-    </message>
-    <message>
-        <location filename="../bitcoinstrings.cpp" line="46"/>
-        <source>Prepend debug output with timestamp</source>
-        <translation>Pridať na začiatok ladiaceho výstupu časový údaj</translation>
-    </message>
-    <message>
-        <location filename="../bitcoinstrings.cpp" line="47"/>
-        <source>Send trace/debug info to console instead of debug.log file</source>
-        <translation>Odoslať trace/debug informácie na konzolu namiesto debug.info žurnálu</translation>
-    </message>
-    <message>
-        <location filename="../bitcoinstrings.cpp" line="48"/>
-        <source>Send trace/debug info to debugger</source>
-        <translation>Odoslať trace/debug informácie do ladiaceho programu</translation>
-    </message>
-    <message>
-        <location filename="../bitcoinstrings.cpp" line="49"/>
-        <source>Username for JSON-RPC connections</source>
-        <translation>Užívateľské meno pre JSON-RPC spojenia</translation>
-    </message>
-    <message>
-        <location filename="../bitcoinstrings.cpp" line="52"/>
-        <source>Allow JSON-RPC connections from specified IP address</source>
-        <translation>Povoliť JSON-RPC spojenia z určenej IP adresy.</translation>
-    </message>
-    <message>
-        <location filename="../bitcoinstrings.cpp" line="53"/>
-        <source>Send commands to node running on &lt;ip&gt; (default: 127.0.0.1)</source>
-        <translation>Poslať príkaz nóde bežiacej na &lt;ip&gt; (predvolené: 127.0.0.1)</translation>
-    </message>
-    <message>
-        <location filename="../bitcoinstrings.cpp" line="58"/>
-        <source>Set key pool size to &lt;n&gt; (default: 100)</source>
-        <translation>Nastaviť zásobu adries na &lt;n&gt; (predvolené: 100)</translation>
-    </message>
-    <message>
-        <location filename="../bitcoinstrings.cpp" line="65"/>
-        <source>Use OpenSSL (https) for JSON-RPC connections</source>
-        <translation>Použiť OpenSSL (https) pre JSON-RPC spojenia</translation>
-    </message>
-    <message>
-        <location filename="../bitcoinstrings.cpp" line="66"/>
-        <source>Server certificate file (default: server.cert)</source>
-        <translation>Súbor s certifikátom servra (predvolené: server.cert)</translation>
-    </message>
-    <message>
-        <location filename="../bitcoinstrings.cpp" line="67"/>
-        <source>Server private key (default: server.pem)</source>
-        <translation>Súkromný kľúč servra (predvolené: server.pem)</translation>
-    </message>
-    <message>
-        <location filename="../bitcoinstrings.cpp" line="68"/>
-        <source>Acceptable ciphers (default: TLSv1+HIGH:!SSLv2:!aNULL:!eNULL:!AH:!3DES:@STRENGTH)</source>
-        <translation>Prijateľné šifry (predvolené: TLSv1+HIGH:!SSLv2:!aNULL:!eNULL:!AH:!3DES:@STRENGTH)</translation>
->>>>>>> 423cece2
-    </message>
-    <message>
-        <location filename="../bitcoinstrings.cpp" line="117"/>
-        <source>Loading wallet...</source>
-        <translation>Načítavam peňaženku...</translation>
-    </message>
-    <message>
-<<<<<<< HEAD
-        <location filename="../bitcoinstrings.cpp" line="119"/>
-        <source>Error loading wallet.dat: Wallet requires newer version of Bitcoin</source>
-        <translation>Chyba načítania wallet.dat: Peňaženka vyžaduje novšiu verziu Bitcoin</translation>
-    </message>
-    <message>
-        <location filename="../bitcoinstrings.cpp" line="120"/>
-        <source>Wallet needed to be rewritten: restart Bitcoin to complete</source>
-        <translation>Bolo potrebné prepísať peňaženku: dokončite reštartovaním Bitcoin</translation>
-    </message>
-    <message>
-        <location filename="../bitcoinstrings.cpp" line="121"/>
-        <source>Error loading wallet.dat</source>
-        <translation>Chyba načítania wallet.dat</translation>
-    </message>
-    <message>
-        <location filename="../bitcoinstrings.cpp" line="126"/>
-        <source>Done loading</source>
-        <translation>Dokončené načítavanie</translation>
-    </message>
-    <message>
-        <location filename="../bitcoinstrings.cpp" line="41"/>
-        <source>Bitcoin version</source>
-        <translation>Bitcoin verzia</translation>
-    </message>
-    <message>
         <location filename="../bitcoinstrings.cpp" line="8"/>
         <source>Error: Wallet locked, unable to create transaction  </source>
         <translation type="unfinished"></translation>
     </message>
     <message>
-        <location filename="../bitcoinstrings.cpp" line="9"/>
-        <source>Error: This transaction requires a transaction fee of at least %s because of its amount, complexity, or use of recently received funds  </source>
-        <translation type="unfinished">Veľkosť tejto transakcie prekračuje limit. Stále ju však môžete odoslať za poplatok %1 ktorý bude pripísaný uzlu spracúvajúcemu vašu transakciu. Chcete zaplatiť poplatok?</translation>
-=======
-        <location filename="../bitcoinstrings.cpp" line="59"/>
-        <source>Rescan the block chain for missing wallet transactions</source>
-        <translation>Znovu skenovať reťaz blokov pre chýbajúce transakcie</translation>
-    </message>
-    <message>
-        <location filename="../bitcoinstrings.cpp" line="8"/>
-        <source>Bitcoin version</source>
-        <translation>Bitcoin verzia</translation>
-    </message>
-    <message>
-        <location filename="../bitcoinstrings.cpp" line="15"/>
-        <source>Specify pid file (default: bitcoind.pid)</source>
-        <translation>Určiť súbor pid (predvolené: bitcoind.pid)</translation>
-    </message>
-    <message>
-        <location filename="../bitcoinstrings.cpp" line="16"/>
-        <source>Generate coins</source>
-        <translation>Počítaj bitcoins</translation>
-    </message>
-    <message>
-        <location filename="../bitcoinstrings.cpp" line="17"/>
-        <source>Don&apos;t generate coins</source>
-        <translation>Nepočítaj bitcoins</translation>
-    </message>
-    <message>
-        <location filename="../bitcoinstrings.cpp" line="20"/>
-        <source>Specify data directory</source>
-        <translation>Určiť priečinok s dátami</translation>
-    </message>
-    <message>
-        <location filename="../bitcoinstrings.cpp" line="22"/>
-        <source>Specify connection timeout (in milliseconds)</source>
-        <translation>Určiť aut spojenia (v milisekundách)</translation>
-    </message>
-    <message>
-        <location filename="../bitcoinstrings.cpp" line="79"/>
-        <source>Loading wallet...</source>
-        <translation>Načítavam peňaženku...</translation>
-    </message>
-    <message>
-        <location filename="../bitcoinstrings.cpp" line="78"/>
-        <source>Error loading blkindex.dat</source>
-        <translation>Chyba načítania blkindex.dat</translation>
-    </message>
-    <message>
-        <location filename="../bitcoinstrings.cpp" line="82"/>
-        <source>Wallet needed to be rewritten: restart Bitcoin to complete</source>
-        <translation>Bolo potrebné prepísať peňaženku: dokončite reštartovaním Bitcoin</translation>
-    </message>
-    <message>
-        <location filename="../bitcoinstrings.cpp" line="83"/>
-        <source>Error loading wallet.dat</source>
-        <translation>Chyba načítania wallet.dat</translation>
->>>>>>> 423cece2
-    </message>
-    <message>
-        <location filename="../bitcoinstrings.cpp" line="18"/>
-        <source>Invalid amount</source>
-        <translation type="unfinished">Neplatná suma</translation>
-    </message>
-    <message>
         <location filename="../bitcoinstrings.cpp" line="19"/>
         <source>Insufficient funds</source>
         <translation type="unfinished"></translation>
     </message>
     <message>
-<<<<<<< HEAD
         <location filename="../bitcoinstrings.cpp" line="21"/>
         <source>To use the %s option</source>
         <translation type="unfinished"></translation>
@@ -2378,16 +1718,6 @@
         <translation type="unfinished"></translation>
     </message>
     <message>
-        <location filename="../bitcoinstrings.cpp" line="31"/>
-        <source>Error</source>
-        <translation type="unfinished">Chyba</translation>
-=======
-        <location filename="../bitcoinstrings.cpp" line="9"/>
-        <source>Usage:</source>
-        <translation>Použitie:</translation>
->>>>>>> 423cece2
-    </message>
-    <message>
         <location filename="../bitcoinstrings.cpp" line="32"/>
         <source>An error occurred while setting up the RPC port %i for listening: %s</source>
         <translation type="unfinished"></translation>
@@ -2410,207 +1740,404 @@
         <translation>Odoslať príkaz -server alebo bitcoind</translation>
     </message>
     <message>
+        <location filename="../bitcoinstrings.cpp" line="44"/>
+        <source>List commands</source>
+        <translation>Zoznam príkazov</translation>
+    </message>
+    <message>
+        <location filename="../bitcoinstrings.cpp" line="45"/>
+        <source>Get help for a command</source>
+        <translation>Dostať pomoc pre príkaz</translation>
+    </message>
+    <message>
+        <location filename="../bitcoinstrings.cpp" line="46"/>
+        <source>Options:</source>
+        <translation>Možnosti:</translation>
+    </message>
+    <message>
         <location filename="../bitcoinstrings.cpp" line="47"/>
         <source>Specify configuration file (default: bitcoin.conf)</source>
         <translation>Určiť súbor s nastaveniami (predvolené: bitcoin.conf)</translation>
     </message>
     <message>
-<<<<<<< HEAD
+        <location filename="../bitcoinstrings.cpp" line="52"/>
+        <source>Show splash screen on startup (default: 1)</source>
+        <translation type="unfinished"></translation>
+    </message>
+    <message>
+        <location filename="../bitcoinstrings.cpp" line="54"/>
+        <source>Set database cache size in megabytes (default: 25)</source>
+        <translation type="unfinished"></translation>
+    </message>
+    <message>
+        <location filename="../bitcoinstrings.cpp" line="55"/>
+        <source>Set database disk log size in megabytes (default: 100)</source>
+        <translation type="unfinished"></translation>
+    </message>
+    <message>
+        <location filename="../bitcoinstrings.cpp" line="59"/>
+        <source>Listen for connections on &lt;port&gt; (default: 8333 or testnet: 18333)</source>
+        <translation>Načúvať spojeniam na &lt;port&gt; (prednastavené: 8333 alebo testovacia sieť: 18333)</translation>
+    </message>
+    <message>
+        <location filename="../bitcoinstrings.cpp" line="60"/>
+        <source>Maintain at most &lt;n&gt; connections to peers (default: 125)</source>
+        <translation>Udržiavať maximálne &lt;n&gt; spojení (predvolené: 125)</translation>
+    </message>
+    <message>
+        <location filename="../bitcoinstrings.cpp" line="63"/>
+        <source>Find peers using internet relay chat (default: 0)</source>
+        <translation type="unfinished"></translation>
+    </message>
+    <message>
+        <location filename="../bitcoinstrings.cpp" line="64"/>
+        <source>Accept connections from outside (default: 1)</source>
+        <translation type="unfinished"></translation>
+    </message>
+    <message>
+        <location filename="../bitcoinstrings.cpp" line="65"/>
+        <source>Set language, for example &quot;de_DE&quot; (default: system locale)</source>
+        <translation type="unfinished"></translation>
+    </message>
+    <message>
+        <location filename="../bitcoinstrings.cpp" line="66"/>
+        <source>Find peers using DNS lookup (default: 1)</source>
+        <translation type="unfinished"></translation>
+    </message>
+    <message>
+        <location filename="../bitcoinstrings.cpp" line="67"/>
+        <source>Threshold for disconnecting misbehaving peers (default: 100)</source>
+        <translation type="unfinished"></translation>
+    </message>
+    <message>
+        <location filename="../bitcoinstrings.cpp" line="68"/>
+        <source>Number of seconds to keep misbehaving peers from reconnecting (default: 86400)</source>
+        <translation type="unfinished"></translation>
+    </message>
+    <message>
+        <location filename="../bitcoinstrings.cpp" line="71"/>
+        <source>Maximum per-connection receive buffer, &lt;n&gt;*1000 bytes (default: 10000)</source>
+        <translation type="unfinished"></translation>
+    </message>
+    <message>
+        <location filename="../bitcoinstrings.cpp" line="72"/>
+        <source>Maximum per-connection send buffer, &lt;n&gt;*1000 bytes (default: 10000)</source>
+        <translation type="unfinished"></translation>
+    </message>
+    <message>
+        <location filename="../bitcoinstrings.cpp" line="75"/>
+        <source>Detach block and address databases. Increases shutdown time (default: 0)</source>
+        <translation type="unfinished"></translation>
+    </message>
+    <message>
+        <location filename="../bitcoinstrings.cpp" line="78"/>
+        <source>Accept command line and JSON-RPC commands</source>
+        <translation>Prijímať príkazy z príkazového riadku a JSON-RPC</translation>
+    </message>
+    <message>
+        <location filename="../bitcoinstrings.cpp" line="90"/>
+        <source>Execute command when the best block changes (%s in cmd is replaced by block hash)</source>
+        <translation type="unfinished"></translation>
+    </message>
+    <message>
+        <location filename="../bitcoinstrings.cpp" line="93"/>
+        <source>Upgrade wallet to latest format</source>
+        <translation type="unfinished"></translation>
+    </message>
+    <message>
+        <location filename="../bitcoinstrings.cpp" line="96"/>
+        <source>How many blocks to check at startup (default: 2500, 0 = all)</source>
+        <translation type="unfinished"></translation>
+    </message>
+    <message>
+        <location filename="../bitcoinstrings.cpp" line="97"/>
+        <source>How thorough the block verification is (0-6, default: 1)</source>
+        <translation type="unfinished"></translation>
+    </message>
+    <message>
+        <location filename="../bitcoinstrings.cpp" line="109"/>
+        <source>Cannot obtain a lock on data directory %s.  Bitcoin is probably already running.</source>
+        <translation type="unfinished"></translation>
+    </message>
+    <message>
+        <location filename="../bitcoinstrings.cpp" line="112"/>
+        <source>Bitcoin</source>
+        <translation type="unfinished"></translation>
+    </message>
+    <message>
+        <location filename="../bitcoinstrings.cpp" line="116"/>
+        <source>Error loading blkindex.dat</source>
+        <translation>Chyba načítania blkindex.dat</translation>
+    </message>
+    <message>
+        <location filename="../bitcoinstrings.cpp" line="118"/>
+        <source>Error loading wallet.dat: Wallet corrupted</source>
+        <translation>Chyba načítania wallet.dat: Peňaženka je poškodená</translation>
+    </message>
+    <message>
+        <location filename="../bitcoinstrings.cpp" line="133"/>
+        <source>Unable to bind to port %d on this computer.  Bitcoin is probably already running.</source>
+        <translation type="unfinished"></translation>
+    </message>
+    <message>
+        <location filename="../bitcoinstrings.cpp" line="12"/>
+        <source>Error: Transaction creation failed  </source>
+        <translation>Chyba: Zlyhalo vytvorenie transakcie</translation>
+    </message>
+    <message>
+        <location filename="../bitcoinstrings.cpp" line="14"/>
+        <source>Error: The transaction was rejected.  This might happen if some of the coins in your wallet were already spent, such as if you used a copy of wallet.dat and coins were spent in the copy but not marked as spent here.</source>
+        <translation>Chyba: Transakcia bola odmietnutá. Toto sa môže stať ak niektoré z mincí vo vašej peňaženke boli už utratené, napríklad ak používaš kópiu wallet.dat a mince označené v druhej kópií neboli označené ako utratené v tejto.</translation>
+    </message>
+    <message>
+        <location filename="../bitcoinstrings.cpp" line="82"/>
+        <source>Prepend debug output with timestamp</source>
+        <translation>Pridať na začiatok ladiaceho výstupu časový údaj</translation>
+    </message>
+    <message>
+        <location filename="../bitcoinstrings.cpp" line="84"/>
+        <source>Send trace/debug info to debugger</source>
+        <translation>Odoslať trace/debug informácie do ladiaceho programu</translation>
+    </message>
+    <message>
+        <location filename="../bitcoinstrings.cpp" line="88"/>
+        <source>Allow JSON-RPC connections from specified IP address</source>
+        <translation>Povoliť JSON-RPC spojenia z určenej IP adresy.</translation>
+    </message>
+    <message>
+        <location filename="../bitcoinstrings.cpp" line="85"/>
+        <source>Username for JSON-RPC connections</source>
+        <translation>Užívateľské meno pre JSON-RPC spojenia</translation>
+    </message>
+    <message>
+        <location filename="../bitcoinstrings.cpp" line="87"/>
+        <source>Listen for JSON-RPC connections on &lt;port&gt; (default: 8332)</source>
+        <translation>Počúvať JSON-RPC spojeniam na &lt;port&gt; (predvolené: 8332)</translation>
+    </message>
+    <message>
+        <location filename="../bitcoinstrings.cpp" line="86"/>
+        <source>Password for JSON-RPC connections</source>
+        <translation>Heslo pre JSON-rPC spojenia</translation>
+    </message>
+    <message>
+        <location filename="../bitcoinstrings.cpp" line="119"/>
+        <source>Error loading wallet.dat: Wallet requires newer version of Bitcoin</source>
+        <translation>Chyba načítania wallet.dat: Peňaženka vyžaduje novšiu verziu Bitcoin</translation>
+    </message>
+    <message>
+        <location filename="../bitcoinstrings.cpp" line="113"/>
+        <source>Loading addresses...</source>
+        <translation>Načítavanie adries...</translation>
+    </message>
+    <message>
+        <location filename="../bitcoinstrings.cpp" line="79"/>
+        <source>Run in the background as a daemon and accept commands</source>
+        <translation>Bežať na pozadí ako démon a prijímať príkazy</translation>
+    </message>
+    <message>
+        <location filename="../bitcoinstrings.cpp" line="80"/>
+        <source>Use the test network</source>
+        <translation>Použiť testovaciu sieť</translation>
+    </message>
+    <message>
+        <location filename="../bitcoinstrings.cpp" line="83"/>
+        <source>Send trace/debug info to console instead of debug.log file</source>
+        <translation>Odoslať trace/debug informácie na konzolu namiesto debug.info žurnálu</translation>
+    </message>
+    <message>
+        <location filename="../bitcoinstrings.cpp" line="89"/>
+        <source>Send commands to node running on &lt;ip&gt; (default: 127.0.0.1)</source>
+        <translation>Poslať príkaz nóde bežiacej na &lt;ip&gt; (predvolené: 127.0.0.1)</translation>
+    </message>
+    <message>
+        <location filename="../bitcoinstrings.cpp" line="94"/>
+        <source>Set key pool size to &lt;n&gt; (default: 100)</source>
+        <translation>Nastaviť zásobu adries na &lt;n&gt; (predvolené: 100)</translation>
+    </message>
+    <message>
+        <location filename="../bitcoinstrings.cpp" line="101"/>
+        <source>Use OpenSSL (https) for JSON-RPC connections</source>
+        <translation>Použiť OpenSSL (https) pre JSON-RPC spojenia</translation>
+    </message>
+    <message>
+        <location filename="../bitcoinstrings.cpp" line="102"/>
+        <source>Server certificate file (default: server.cert)</source>
+        <translation>Súbor s certifikátom servra (predvolené: server.cert)</translation>
+    </message>
+    <message>
+        <location filename="../bitcoinstrings.cpp" line="103"/>
+        <source>Server private key (default: server.pem)</source>
+        <translation>Súkromný kľúč servra (predvolené: server.pem)</translation>
+    </message>
+    <message>
+        <location filename="../bitcoinstrings.cpp" line="104"/>
+        <source>Acceptable ciphers (default: TLSv1+HIGH:!SSLv2:!aNULL:!eNULL:!AH:!3DES:@STRENGTH)</source>
+        <translation>Prijateľné šifry (predvolené: TLSv1+HIGH:!SSLv2:!aNULL:!eNULL:!AH:!3DES:@STRENGTH)</translation>
+    </message>
+    <message>
+        <location filename="../bitcoinstrings.cpp" line="95"/>
+        <source>Rescan the block chain for missing wallet transactions</source>
+        <translation>Znovu skenovať reťaz blokov pre chýbajúce transakcie</translation>
+    </message>
+    <message>
+        <location filename="../bitcoinstrings.cpp" line="41"/>
+        <source>Bitcoin version</source>
+        <translation>Bitcoin verzia</translation>
+    </message>
+    <message>
+        <location filename="../bitcoinstrings.cpp" line="49"/>
+        <source>Generate coins</source>
+        <translation>Počítaj bitcoins</translation>
+    </message>
+    <message>
+        <location filename="../bitcoinstrings.cpp" line="50"/>
+        <source>Don&apos;t generate coins</source>
+        <translation>Nepočítaj bitcoins</translation>
+    </message>
+    <message>
+        <location filename="../bitcoinstrings.cpp" line="53"/>
+        <source>Specify data directory</source>
+        <translation>Určiť priečinok s dátami</translation>
+    </message>
+    <message>
+        <location filename="../bitcoinstrings.cpp" line="56"/>
+        <source>Specify connection timeout (in milliseconds)</source>
+        <translation>Určiť aut spojenia (v milisekundách)</translation>
+    </message>
+    <message>
+        <location filename="../bitcoinstrings.cpp" line="108"/>
+        <source>Usage</source>
+        <translation type="unfinished">Použitie</translation>
+    </message>
+    <message>
+        <location filename="../bitcoinstrings.cpp" line="117"/>
+        <source>Loading wallet...</source>
+        <translation>Načítavam peňaženku...</translation>
+    </message>
+    <message>
+        <location filename="../bitcoinstrings.cpp" line="126"/>
+        <source>Done loading</source>
+        <translation>Dokončené načítavanie</translation>
+    </message>
+    <message>
+        <location filename="../bitcoinstrings.cpp" line="115"/>
+        <source>Loading block index...</source>
+        <translation>Načítavanie zoznamu blokov...</translation>
+    </message>
+    <message>
+        <location filename="../bitcoinstrings.cpp" line="51"/>
+        <source>Start minimized</source>
+        <translation>Spustiť minimalizované</translation>
+    </message>
+    <message>
+        <location filename="../bitcoinstrings.cpp" line="61"/>
+        <source>Add a node to connect to and attempt to keep the connection open</source>
+        <translation type="unfinished">Pridať nódu a pripojiť sa and attempt to keep the connection open</translation>
+    </message>
+    <message>
+        <location filename="../bitcoinstrings.cpp" line="62"/>
+        <source>Connect only to the specified node</source>
+        <translation>Pripojiť sa len k určenej nóde</translation>
+    </message>
+    <message>
+        <location filename="../bitcoinstrings.cpp" line="73"/>
+        <source>Use Universal Plug and Play to map the listening port (default: 1)</source>
+        <translation type="unfinished">Skúsiť použiť UPnP pre mapovanie počúvajúceho portu (default: 1)</translation>
+    </message>
+    <message>
+        <location filename="../bitcoinstrings.cpp" line="74"/>
+        <source>Use Universal Plug and Play to map the listening port (default: 0)</source>
+        <translation type="unfinished">Skúsiť použiť UPnP pre mapovanie počúvajúceho portu (default: 0)</translation>
+    </message>
+    <message>
+        <location filename="../bitcoinstrings.cpp" line="77"/>
+        <source>Fee per KB to add to transactions you send</source>
+        <translation>Poplatok za kB ktorý treba pridať k odoslanej transakcii</translation>
+    </message>
+    <message>
+        <location filename="../bitcoinstrings.cpp" line="81"/>
+        <source>Output extra debugging information</source>
+        <translation>Produkovať extra ladiace informácie</translation>
+    </message>
+    <message>
+        <location filename="../bitcoinstrings.cpp" line="114"/>
+        <source>Error loading addr.dat</source>
+        <translation>Chyba načítania addr.dat</translation>
+    </message>
+    <message>
+        <location filename="../bitcoinstrings.cpp" line="122"/>
+        <source>Cannot downgrade wallet</source>
+        <translation type="unfinished"></translation>
+    </message>
+    <message>
+        <location filename="../bitcoinstrings.cpp" line="123"/>
+        <source>Cannot initialize keypool</source>
+        <translation type="unfinished"></translation>
+    </message>
+    <message>
+        <location filename="../bitcoinstrings.cpp" line="124"/>
+        <source>Cannot write default address</source>
+        <translation type="unfinished"></translation>
+    </message>
+    <message>
+        <location filename="../bitcoinstrings.cpp" line="125"/>
+        <source>Rescanning...</source>
+        <translation type="unfinished"></translation>
+    </message>
+    <message>
+        <location filename="../bitcoinstrings.cpp" line="127"/>
+        <source>Invalid -proxy address</source>
+        <translation>Neplatná adresa proxy</translation>
+    </message>
+    <message>
+        <location filename="../bitcoinstrings.cpp" line="128"/>
+        <source>Invalid amount for -paytxfee=&lt;amount&gt;</source>
+        <translation>Neplatná suma pre -paytxfee=&lt;amount&gt;</translation>
+    </message>
+    <message>
+        <location filename="../bitcoinstrings.cpp" line="20"/>
+        <source>Warning: Disk space is low</source>
+        <translation>Varovanie: Málo voľného miesta na disku</translation>
+    </message>
+    <message>
+        <location filename="../bitcoinstrings.cpp" line="132"/>
+        <source>Error: CreateThread(StartNode) failed</source>
+        <translation>Chyba: zlyhalo CreateThread(StartNode)</translation>
+    </message>
+    <message>
+        <location filename="../bitcoinstrings.cpp" line="57"/>
+        <source>Connect through socks4 proxy</source>
+        <translation>Pripojenie cez socks4 proxy</translation>
+    </message>
+    <message>
+        <location filename="../bitcoinstrings.cpp" line="58"/>
+        <source>Allow DNS lookups for addnode and connect</source>
+        <translation>Povoliť vyhľadávanie DNS pre pridanie nódy a spojenie</translation>
+    </message>
+    <message>
+        <location filename="../bitcoinstrings.cpp" line="9"/>
+        <source>Error: This transaction requires a transaction fee of at least %s because of its amount, complexity, or use of recently received funds  </source>
+        <translation type="unfinished">Veľkosť tejto transakcie prekračuje limit. Stále ju však môžete odoslať za poplatok %1 ktorý bude pripísaný uzlu spracúvajúcemu vašu transakciu. Chcete zaplatiť poplatok?</translation>
+    </message>
+    <message>
+        <location filename="../bitcoinstrings.cpp" line="13"/>
+        <source>Sending...</source>
+        <translation>Odosielanie...</translation>
+    </message>
+    <message>
+        <location filename="../bitcoinstrings.cpp" line="18"/>
+        <source>Invalid amount</source>
+        <translation type="unfinished">Neplatná suma</translation>
+    </message>
+    <message>
+        <location filename="../bitcoinstrings.cpp" line="31"/>
+        <source>Error</source>
+        <translation type="unfinished">Chyba</translation>
+    </message>
+    <message>
         <location filename="../bitcoinstrings.cpp" line="48"/>
         <source>Specify pid file (default: bitcoind.pid)</source>
         <translation>Určiť súbor pid (predvolené: bitcoind.pid)</translation>
-    </message>
-    <message>
-        <location filename="../bitcoinstrings.cpp" line="49"/>
-        <source>Generate coins</source>
-        <translation>Počítaj bitcoins</translation>
-    </message>
-    <message>
-        <location filename="../bitcoinstrings.cpp" line="50"/>
-        <source>Don&apos;t generate coins</source>
-        <translation>Nepočítaj bitcoins</translation>
-    </message>
-    <message>
-        <location filename="../bitcoinstrings.cpp" line="51"/>
-=======
-        <location filename="../bitcoinstrings.cpp" line="18"/>
->>>>>>> 423cece2
-        <source>Start minimized</source>
-        <translation>Spustiť minimalizované</translation>
-    </message>
-    <message>
-        <location filename="../bitcoinstrings.cpp" line="52"/>
-        <source>Show splash screen on startup (default: 1)</source>
-        <translation type="unfinished"></translation>
-    </message>
-    <message>
-<<<<<<< HEAD
-        <location filename="../bitcoinstrings.cpp" line="53"/>
-        <source>Specify data directory</source>
-        <translation>Určiť priečinok s dátami</translation>
-    </message>
-    <message>
-        <location filename="../bitcoinstrings.cpp" line="54"/>
-=======
-        <location filename="../bitcoinstrings.cpp" line="21"/>
->>>>>>> 423cece2
-        <source>Set database cache size in megabytes (default: 25)</source>
-        <translation type="unfinished"></translation>
-    </message>
-    <message>
-<<<<<<< HEAD
-        <location filename="../bitcoinstrings.cpp" line="55"/>
-        <source>Set database disk log size in megabytes (default: 100)</source>
-        <translation type="unfinished"></translation>
-    </message>
-    <message>
-        <location filename="../bitcoinstrings.cpp" line="56"/>
-        <source>Specify connection timeout (in milliseconds)</source>
-        <translation>Určiť aut spojenia (v milisekundách)</translation>
-    </message>
-    <message>
-        <location filename="../bitcoinstrings.cpp" line="57"/>
-        <source>Connect through socks4 proxy</source>
-        <translation>Pripojenie cez socks4 proxy</translation>
-    </message>
-    <message>
-        <location filename="../bitcoinstrings.cpp" line="58"/>
-        <source>Allow DNS lookups for addnode and connect</source>
-        <translation>Povoliť vyhľadávanie DNS pre pridanie nódy a spojenie</translation>
-    </message>
-    <message>
-        <location filename="../bitcoinstrings.cpp" line="59"/>
-=======
-        <location filename="../bitcoinstrings.cpp" line="25"/>
->>>>>>> 423cece2
-        <source>Listen for connections on &lt;port&gt; (default: 8333 or testnet: 18333)</source>
-        <translation>Načúvať spojeniam na &lt;port&gt; (prednastavené: 8333 alebo testovacia sieť: 18333)</translation>
-    </message>
-    <message>
-        <location filename="../bitcoinstrings.cpp" line="60"/>
-        <source>Maintain at most &lt;n&gt; connections to peers (default: 125)</source>
-        <translation>Udržiavať maximálne &lt;n&gt; spojení (predvolené: 125)</translation>
-    </message>
-    <message>
-        <location filename="../bitcoinstrings.cpp" line="61"/>
-        <source>Add a node to connect to and attempt to keep the connection open</source>
-        <translation type="unfinished">Pridať nódu a pripojiť sa and attempt to keep the connection open</translation>
-    </message>
-    <message>
-        <location filename="../bitcoinstrings.cpp" line="62"/>
-        <source>Connect only to the specified node</source>
-        <translation>Pripojiť sa len k určenej nóde</translation>
-    </message>
-    <message>
-        <location filename="../bitcoinstrings.cpp" line="63"/>
-        <source>Find peers using internet relay chat (default: 0)</source>
-        <translation type="unfinished"></translation>
-    </message>
-    <message>
-        <location filename="../bitcoinstrings.cpp" line="64"/>
-        <source>Accept connections from outside (default: 1)</source>
-        <translation type="unfinished"></translation>
-    </message>
-    <message>
-        <location filename="../bitcoinstrings.cpp" line="65"/>
-        <source>Set language, for example &quot;de_DE&quot; (default: system locale)</source>
-        <translation type="unfinished"></translation>
-    </message>
-    <message>
-        <location filename="../bitcoinstrings.cpp" line="66"/>
-        <source>Find peers using DNS lookup (default: 1)</source>
-        <translation type="unfinished"></translation>
-    </message>
-    <message>
-        <location filename="../bitcoinstrings.cpp" line="67"/>
-        <source>Threshold for disconnecting misbehaving peers (default: 100)</source>
-        <translation type="unfinished"></translation>
-    </message>
-    <message>
-        <location filename="../bitcoinstrings.cpp" line="68"/>
-        <source>Number of seconds to keep misbehaving peers from reconnecting (default: 86400)</source>
-        <translation type="unfinished"></translation>
-    </message>
-    <message>
-        <location filename="../bitcoinstrings.cpp" line="71"/>
-        <source>Maximum per-connection receive buffer, &lt;n&gt;*1000 bytes (default: 10000)</source>
-        <translation type="unfinished"></translation>
-    </message>
-    <message>
-        <location filename="../bitcoinstrings.cpp" line="72"/>
-        <source>Maximum per-connection send buffer, &lt;n&gt;*1000 bytes (default: 10000)</source>
-        <translation type="unfinished"></translation>
-    </message>
-    <message>
-        <location filename="../bitcoinstrings.cpp" line="73"/>
-        <source>Use Universal Plug and Play to map the listening port (default: 1)</source>
-        <translation type="unfinished">Skúsiť použiť UPnP pre mapovanie počúvajúceho portu (default: 1)</translation>
-    </message>
-    <message>
-        <location filename="../bitcoinstrings.cpp" line="74"/>
-        <source>Use Universal Plug and Play to map the listening port (default: 0)</source>
-        <translation type="unfinished">Skúsiť použiť UPnP pre mapovanie počúvajúceho portu (default: 0)</translation>
-    </message>
-    <message>
-<<<<<<< HEAD
-        <location filename="../bitcoinstrings.cpp" line="75"/>
-        <source>Detach block and address databases. Increases shutdown time (default: 0)</source>
-        <translation type="unfinished"></translation>
-    </message>
-    <message>
-        <location filename="../bitcoinstrings.cpp" line="77"/>
-=======
-        <location filename="../bitcoinstrings.cpp" line="41"/>
->>>>>>> 423cece2
-        <source>Fee per KB to add to transactions you send</source>
-        <translation>Poplatok za kB ktorý treba pridať k odoslanej transakcii</translation>
-    </message>
-    <message>
-<<<<<<< HEAD
-        <location filename="../bitcoinstrings.cpp" line="81"/>
-=======
-        <location filename="../bitcoinstrings.cpp" line="42"/>
-        <source>Accept command line and JSON-RPC commands</source>
-        <translation>Prijímať príkazy z príkazového riadku a JSON-RPC</translation>
-    </message>
-    <message>
-        <location filename="../bitcoinstrings.cpp" line="45"/>
->>>>>>> 423cece2
-        <source>Output extra debugging information</source>
-        <translation>Produkovať extra ladiace informácie</translation>
-    </message>
-    <message>
-<<<<<<< HEAD
-        <location filename="../bitcoinstrings.cpp" line="85"/>
-        <source>Username for JSON-RPC connections</source>
-        <translation>Užívateľské meno pre JSON-RPC spojenia</translation>
-    </message>
-    <message>
-        <location filename="../bitcoinstrings.cpp" line="90"/>
-=======
-        <location filename="../bitcoinstrings.cpp" line="54"/>
->>>>>>> 423cece2
-        <source>Execute command when the best block changes (%s in cmd is replaced by block hash)</source>
-        <translation type="unfinished"></translation>
-    </message>
-    <message>
-        <location filename="../bitcoinstrings.cpp" line="93"/>
-        <source>Upgrade wallet to latest format</source>
-        <translation type="unfinished"></translation>
-    </message>
-    <message>
-<<<<<<< HEAD
-        <location filename="../bitcoinstrings.cpp" line="96"/>
-=======
-        <location filename="../bitcoinstrings.cpp" line="60"/>
->>>>>>> 423cece2
-        <source>How many blocks to check at startup (default: 2500, 0 = all)</source>
-        <translation type="unfinished"></translation>
-    </message>
-    <message>
-        <location filename="../bitcoinstrings.cpp" line="97"/>
-        <source>How thorough the block verification is (0-6, default: 1)</source>
-        <translation type="unfinished"></translation>
     </message>
     <message>
         <location filename="../bitcoinstrings.cpp" line="98"/>
@@ -2619,156 +2146,9 @@
         <translation>SSL možnosť: (pozrite Bitcoin Wiki pre návod na nastavenie SSL)</translation>
     </message>
     <message>
-<<<<<<< HEAD
-        <location filename="../bitcoinstrings.cpp" line="108"/>
-        <source>Usage</source>
-        <translation type="unfinished">Použitie</translation>
-    </message>
-    <message>
-        <location filename="../bitcoinstrings.cpp" line="109"/>
-        <source>Cannot obtain a lock on data directory %s.  Bitcoin is probably already running.</source>
-        <translation type="unfinished"></translation>
-    </message>
-    <message>
-        <location filename="../bitcoinstrings.cpp" line="112"/>
-        <source>Bitcoin</source>
-        <translation type="unfinished"></translation>
-    </message>
-    <message>
-        <location filename="../bitcoinstrings.cpp" line="114"/>
-        <source>Error loading addr.dat</source>
-        <translation>Chyba načítania addr.dat</translation>
-    </message>
-    <message>
-        <location filename="../bitcoinstrings.cpp" line="122"/>
-        <source>Cannot downgrade wallet</source>
-        <translation type="unfinished"></translation>
-    </message>
-    <message>
-        <location filename="../bitcoinstrings.cpp" line="123"/>
-        <source>Cannot initialize keypool</source>
-=======
-        <location filename="../bitcoinstrings.cpp" line="72"/>
-        <source>Cannot obtain a lock on data directory %s.  Bitcoin is probably already running.</source>
-        <translation type="unfinished"></translation>
-    </message>
-    <message>
-        <location filename="../bitcoinstrings.cpp" line="76"/>
-        <source>Error loading addr.dat</source>
-        <translation>Chyba načítania addr.dat</translation>
-    </message>
-    <message>
-        <location filename="../bitcoinstrings.cpp" line="84"/>
-        <source>Cannot downgrade wallet</source>
-        <translation type="unfinished"></translation>
-    </message>
-    <message>
-        <location filename="../bitcoinstrings.cpp" line="85"/>
-        <source>Cannot initialize keypool</source>
-        <translation type="unfinished"></translation>
-    </message>
-    <message>
-        <location filename="../bitcoinstrings.cpp" line="86"/>
-        <source>Cannot write default address</source>
-        <translation type="unfinished"></translation>
-    </message>
-    <message>
-        <location filename="../bitcoinstrings.cpp" line="87"/>
-        <source>Rescanning...</source>
->>>>>>> 423cece2
-        <translation type="unfinished"></translation>
-    </message>
-    <message>
-        <location filename="../bitcoinstrings.cpp" line="124"/>
-        <source>Cannot write default address</source>
-        <translation type="unfinished"></translation>
-    </message>
-    <message>
-        <location filename="../bitcoinstrings.cpp" line="125"/>
-        <source>Rescanning...</source>
-        <translation type="unfinished"></translation>
-    </message>
-    <message>
-        <location filename="../bitcoinstrings.cpp" line="127"/>
-        <source>Invalid -proxy address</source>
-        <translation>Neplatná adresa proxy</translation>
-    </message>
-    <message>
-        <location filename="../bitcoinstrings.cpp" line="128"/>
-        <source>Invalid amount for -paytxfee=&lt;amount&gt;</source>
-        <translation>Neplatná suma pre -paytxfee=&lt;amount&gt;</translation>
-    </message>
-    <message>
         <location filename="../bitcoinstrings.cpp" line="129"/>
         <source>Warning: -paytxfee is set very high.  This is the transaction fee you will pay if you send a transaction.</source>
         <translation>Varovanie: -paytxfee je nastavené veľmi vysoko. Toto sú transakčné poplatky ktoré zaplatíte ak odošlete transakciu.</translation>
     </message>
-    <message>
-        <location filename="../bitcoinstrings.cpp" line="132"/>
-        <source>Error: CreateThread(StartNode) failed</source>
-        <translation>Chyba: zlyhalo CreateThread(StartNode)</translation>
-    </message>
-    <message>
-<<<<<<< HEAD
-        <location filename="../bitcoinstrings.cpp" line="133"/>
-=======
-        <location filename="../bitcoinstrings.cpp" line="95"/>
-        <source>Warning: Disk space is low</source>
-        <translation>Varovanie: Málo voľného miesta na disku</translation>
-    </message>
-    <message>
-        <location filename="../bitcoinstrings.cpp" line="23"/>
-        <source>Connect through socks4 proxy</source>
-        <translation>Pripojenie cez socks4 proxy</translation>
-    </message>
-    <message>
-        <location filename="../bitcoinstrings.cpp" line="24"/>
-        <source>Allow DNS lookups for addnode and connect</source>
-        <translation>Povoliť vyhľadávanie DNS pre pridanie nódy a spojenie</translation>
-    </message>
-    <message>
-        <location filename="../bitcoinstrings.cpp" line="96"/>
->>>>>>> 423cece2
-        <source>Unable to bind to port %d on this computer.  Bitcoin is probably already running.</source>
-        <translation type="unfinished"></translation>
-    </message>
-    <message>
-        <location filename="../bitcoinstrings.cpp" line="87"/>
-        <source>Listen for JSON-RPC connections on &lt;port&gt; (default: 8332)</source>
-        <translation>Počúvať JSON-RPC spojeniam na &lt;port&gt; (predvolené: 8332)</translation>
-    </message>
-    <message>
-        <location filename="../bitcoinstrings.cpp" line="116"/>
-        <source>Error loading blkindex.dat</source>
-        <translation>Chyba načítania blkindex.dat</translation>
-    </message>
-<<<<<<< HEAD
-    <message>
-        <location filename="../bitcoinstrings.cpp" line="118"/>
-        <source>Error loading wallet.dat: Wallet corrupted</source>
-        <translation>Chyba načítania wallet.dat: Peňaženka je poškodená</translation>
-    </message>
-    <message>
-        <location filename="../bitcoinstrings.cpp" line="14"/>
-        <source>Error: The transaction was rejected.  This might happen if some of the coins in your wallet were already spent, such as if you used a copy of wallet.dat and coins were spent in the copy but not marked as spent here.</source>
-        <translation>Chyba: Transakcia bola odmietnutá. Toto sa môže stať ak niektoré z mincí vo vašej peňaženke boli už utratené, napríklad ak používaš kópiu wallet.dat a mince označené v druhej kópií neboli označené ako utratené v tejto.</translation>
-    </message>
-    <message>
-        <location filename="../bitcoinstrings.cpp" line="12"/>
-        <source>Error: Transaction creation failed  </source>
-        <translation>Chyba: Zlyhalo vytvorenie transakcie</translation>
-    </message>
-    <message>
-        <location filename="../bitcoinstrings.cpp" line="13"/>
-        <source>Sending...</source>
-        <translation>Odosielanie...</translation>
-    </message>
-    <message>
-        <location filename="../bitcoinstrings.cpp" line="20"/>
-        <source>Warning: Disk space is low</source>
-        <translation>Varovanie: Málo voľného miesta na disku</translation>
-    </message>
-=======
->>>>>>> 423cece2
 </context>
 </TS>